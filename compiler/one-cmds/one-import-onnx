#!/usr/bin/env bash
''''export SCRIPT_PATH="$(cd "$(dirname "$(readlink -f "${BASH_SOURCE[0]}")")" && pwd)" # '''
''''export PY_PATH=${SCRIPT_PATH}/venv/bin/python                                       # '''
''''test -f ${PY_PATH} && exec ${PY_PATH} "$0" "$@"                                     # '''
''''echo "Error: Virtual environment not found. Please run 'one-prepare-venv' command." # '''
''''exit 255                                                                            # '''

# Copyright (c) 2021 Samsung Electronics Co., Ltd. All Rights Reserved
#
# Licensed under the Apache License, Version 2.0 (the "License");
# you may not use this file except in compliance with the License.
# You may obtain a copy of the License at
#
#    http://www.apache.org/licenses/LICENSE-2.0
#
# Unless required by applicable law or agreed to in writing, software
# distributed under the License is distributed on an "AS IS" BASIS,
# WITHOUT WARRANTIES OR CONDITIONS OF ANY KIND, either express or implied.
# See the License for the specific language governing permissions and
# limitations under the License.

import argparse
import os
import sys
import tempfile
import onnx
<<<<<<< HEAD
import onnx_tf
from onnx.tools import update_model_dims
=======
>>>>>>> fc743d6d

# ONNX legalizer is an optional feature
# It enables conversion of some operations, but in experimental phase for now
try:
    import onnx_legalizer
    _onnx_legalizer_enabled = True
except ImportError:
    _onnx_legalizer_enabled = False

import onelib.make_cmd as _make_cmd
import onelib.utils as oneutils

# TODO Find better way to suppress trackback on error
sys.tracebacklimit = 0


# Class to rename input/output to prevent issues while import ONNX models
class TidyIONames:
    def __init__(self, onnx_model):
        self.input_nodes = []
        self.output_nodes = []
        self.remap_inputs = []
        self.remap_outputs = []
        self.initializers = []
        self.onnx_model = onnx_model
        # some models may have initializers as inputs. ignore them.
        for initializer in onnx_model.graph.initializer:
            self.initializers.append(initializer.name)

    def order(self):
        for idx in range(0, len(self.onnx_model.graph.input)):
            name = self.onnx_model.graph.input[idx].name
            if not name in self.initializers:
                self.input_nodes.append(name)
                self.remap_inputs.append('i_' + format(idx + 1, '04d') + '_' + name)
        for idx in range(0, len(self.onnx_model.graph.output)):
            name = self.onnx_model.graph.output[idx].name
            self.output_nodes.append(name)
            self.remap_outputs.append('o_' + format(idx + 1, '04d') + '_' + name)

    # exclude special characters in names
    def sanitize(self):
        for idx in range(0, len(self.onnx_model.graph.input)):
            name = self.onnx_model.graph.input[idx].name
            if not name in self.initializers:
                if '.' in name or ':' in name or '/' in name or name[:1].isdigit():
                    self.input_nodes.append(name)
                    name_alt = name.replace('.', '_')
                    name_alt = name_alt.replace(':', '_')
                    name_alt = name_alt.replace('/', '_')
                    name_alt = 'a_' + name_alt  # prevent start with digit or _
                    self.remap_inputs.append(name_alt)
        for idx in range(0, len(self.onnx_model.graph.output)):
            name = self.onnx_model.graph.output[idx].name
            if '.' in name or ':' in name or '/' in name or name[:1].isdigit():
                self.output_nodes.append(name)
                name_alt = name.replace('.', '_')
                name_alt = name_alt.replace(':', '_')
                name_alt = name_alt.replace('/', '_')
                name_alt = 'a_' + name_alt
                self.remap_outputs.append(name_alt)

    def update(self):
        # change names for graph input
        for i in range(len(self.onnx_model.graph.input)):
            if self.onnx_model.graph.input[i].name in self.input_nodes:
                to_rename = self.onnx_model.graph.input[i].name
                idx = self.input_nodes.index(to_rename)
                self.onnx_model.graph.input[i].name = self.remap_inputs[idx]
        # change names of all nodes in the graph
        for i in range(len(self.onnx_model.graph.node)):
            # check node.input is to change to remap_inputs or remap_outputs
            for j in range(len(self.onnx_model.graph.node[i].input)):
                if self.onnx_model.graph.node[i].input[j] in self.input_nodes:
                    to_rename = self.onnx_model.graph.node[i].input[j]
                    idx = self.input_nodes.index(to_rename)
                    self.onnx_model.graph.node[i].input[j] = self.remap_inputs[idx]
                if self.onnx_model.graph.node[i].input[j] in self.output_nodes:
                    to_rename = self.onnx_model.graph.node[i].input[j]
                    idx = self.output_nodes.index(to_rename)
                    self.onnx_model.graph.node[i].input[j] = self.remap_outputs[idx]
            # check node.output is to change to remap_inputs or remap_outputs
            for j in range(len(self.onnx_model.graph.node[i].output)):
                if self.onnx_model.graph.node[i].output[j] in self.output_nodes:
                    to_rename = self.onnx_model.graph.node[i].output[j]
                    idx = self.output_nodes.index(to_rename)
                    self.onnx_model.graph.node[i].output[j] = self.remap_outputs[idx]
                if self.onnx_model.graph.node[i].output[j] in self.input_nodes:
                    to_rename = self.onnx_model.graph.node[i].output[j]
                    idx = self.input_nodes.index(to_rename)
                    self.onnx_model.graph.node[i].output[j] = self.remap_inputs[idx]
        # change names for graph output
        for i in range(len(self.onnx_model.graph.output)):
            if self.onnx_model.graph.output[i].name in self.output_nodes:
                to_rename = self.onnx_model.graph.output[i].name
                idx = self.output_nodes.index(to_rename)
                self.onnx_model.graph.output[i].name = self.remap_outputs[idx]


def get_driver_cfg_section():
    return "one-import-onnx"


def _get_parser():
    parser = argparse.ArgumentParser(
        description='command line tool to convert ONNX to circle')

    oneutils.add_default_arg(parser)

    ## tf2tfliteV2 arguments
    tf2tfliteV2_group = parser.add_argument_group('converter arguments')

    # input and output path.
    tf2tfliteV2_group.add_argument('-i',
                                   '--input_path',
                                   type=str,
                                   help='full filepath of the input file')
    tf2tfliteV2_group.add_argument('-o',
                                   '--output_path',
                                   type=str,
                                   help='full filepath of the output file')

    # input and output arrays.
    tf2tfliteV2_group.add_argument('-I',
                                   '--input_arrays',
                                   type=str,
                                   help='names of the input arrays, comma-separated')
    tf2tfliteV2_group.add_argument('-O',
                                   '--output_arrays',
                                   type=str,
                                   help='names of the output arrays, comma-separated')

    # fixed options
    tf2tfliteV2_group.add_argument('--model_format', default='saved_model')
    tf2tfliteV2_group.add_argument('--converter_version', default='v2')

    parser.add_argument('--unroll_rnn', action='store_true', help='Unroll RNN operators')
    parser.add_argument('--unroll_lstm',
                        action='store_true',
                        help='Unroll LSTM operators')
    parser.add_argument(
        '--keep_io_order',
        action='store_true',
        help=
        'Ensure generated circle model preserves the I/O order of the original onnx model.'
    )

    # NOTE How one-import-onnx-ext is called;
    # - applies only when one-import-onnx-ext is installed
    # - default onnx-tf is called for conversion
    # - if onnx-tf fails, one-import-onnx-ext is called
    # - if 'force_ext' is given, skip onnx-tf and call one-import-onnx-ext
    # - if 'disable_ext' is given, one-import-onnx-ext is not called
    # - both 'force_ext', 'disable_ext' should not be set

    # converter version
    extension_group = parser.add_argument_group('extension arguments')
    use_extension = extension_group.add_mutually_exclusive_group()

    # use one-import-onnx-ext in the first place
    use_extension.add_argument(
        '--force_ext',
        action='store_true',
        help='Use one-import-onnx-ext in first attempt and skip default tool')

    # do not call one-import-onnx-ext when default one-import-onnx fails
    use_extension.add_argument('--disable_ext',
                               action='store_true',
                               help='Disable one-import-onnx-ext for second attempt')

    # save intermediate file(s)
    parser.add_argument('--save_intermediate',
                        action='store_true',
                        help='Save intermediate files to output folder')

    # experimental options
    parser.add_argument('--experimental_disable_batchmatmul_unfold',
                        action='store_true',
                        help='Experimental disable BatchMatMul unfold')

    # set static input shape
    parser.add_argument(
        '--input_shapes',
        type=str,
        help=
        'Set static shape for input tensors in comma-separated list format, like \'[1,2,3]\'.'
        'If the model has multiple inputs, tensor names should be provided as well.'
        'In such a case, the argument should be in the following format: \'a[1,2,3],b[4,5,6],c[7,8]\'.'
    )

    # set static output shape
    parser.add_argument(
        '--output_shapes',
        type=str,
        help=
        'Set static shape for output tensors in comma-separated list format, like \'[1,2,3]\'.'
        'If the model has multiple outputs, tensor names should be provided as well.'
        'In such a case, the argument should be in the following format: \'a[1,2,3],b[4,5,6],c[7,8]\'.'
    )

    return parser


def _verify_arg(parser, args):
    """verify given arguments"""
    # check if required arguments is given
    missing = []
    if not oneutils.is_valid_attr(args, 'input_path'):
        missing.append('-i/--input_path')
    if not oneutils.is_valid_attr(args, 'output_path'):
        missing.append('-o/--output_path')
    if len(missing):
        parser.error('the following arguments are required: ' + ' '.join(missing))


def _parse_arg(parser):
    args = parser.parse_args()
    # print version
    if args.version:
        oneutils.print_version_and_exit(__file__)

    return args


def _apply_verbosity(verbosity):
    # NOTE
    # TF_CPP_MIN_LOG_LEVEL
    #   0 : INFO + WARNING + ERROR + FATAL
    #   1 : WARNING + ERROR + FATAL
    #   2 : ERROR + FATAL
    #   3 : FATAL
    if verbosity:
        os.environ['TF_CPP_MIN_LOG_LEVEL'] = '0'
    else:
        os.environ['TF_CPP_MIN_LOG_LEVEL'] = '2'


# TF2.12.1 tries to sanitize special characters, '.:/' and maybe others and then fails with
# 'IndexError: tuple index out of range' error from somewhere else.
# This method is to prevent this IndexError.
def _sanitize_io_names(onnx_model):
    sanitizer = TidyIONames(onnx_model)
    sanitizer.sanitize()
    sanitizer.update()


# The index of input/output is added in front of the name. For example,
# Original input names: 'a', 'c', 'b'
# Renamed: 'i_0001_a', 'i_0002_c', 'i_0003_b'
# This will preserve I/O order after import.
def _remap_io_names(onnx_model):
    # gather existing name of I/O and generate new name of I/O in sort order
    remapper = TidyIONames(onnx_model)
    remapper.order()
    remapper.update()


def _force_ext(args):
    if oneutils.is_valid_attr(args, 'force_ext'):
        return True
    env_force_ext = os.getenv('ONE_IMPORT_ONNX_EXT_FORCE')
    if env_force_ext == '1' or env_force_ext == 'Y':
        return True
    return False


def _disable_ext(args):
    if oneutils.is_valid_attr(args, 'disable_ext'):
        return True
    env_disable_ext = os.getenv('ONE_IMPORT_ONNX_EXT_DISABLE')
    if env_disable_ext == '1' or env_disable_ext == 'Y':
        return True
    return False


def _check_ext():
    dir_path = os.path.dirname(os.path.realpath(__file__))
    ext_path = os.path.join(dir_path, 'one-import-onnx-ext')
    if (os.path.isfile(ext_path)):
        return ext_path
    return None


<<<<<<< HEAD
def _extract_origin_tensor_shapes(tensors):
    shapes_map = {}
    for tensor in tensors:
        shapes_map[tensor.name] = []
        for dim_proto in tensor.type.tensor_type.shape.dim:
            if dim_proto.HasField("dim_value"):
                shapes_map[tensor.name].append(dim_proto.dim_value)
            elif dim_proto.HasField("dim_param"):
                shapes_map[tensor.name].append(dim_proto.dim_param)
            else:
                shapes_map[tensor.name].append(-1)  # dynamic
    return shapes_map


def _parse_shapes(shape_str, origin_tensor_shapes_map):
    user_shapes_map = {}
    for idx, single_shape in enumerate(shape_str.split(']')):
        if single_shape:
            tensor_name, single_shape = single_shape.split('[')
            if not tensor_name:
                # using tensor name model allowed only for single input models
                if idx == 0 and len(origin_tensor_shapes_map) == 1:
                    tensor_name = next(iter(origin_tensor_shapes_map.keys()))
                else:
                    raise ValueError(
                        'You must provide tenors name for the model with multiple inputs/outputs'
                    )
            tensor_name = tensor_name.replace(',', '')
            user_shapes_map[tensor_name] = []
            for dim in single_shape.split(','):
                user_shapes_map[tensor_name].append(int(dim))

    for tensor_name in user_shapes_map.keys():
        if tensor_name not in origin_tensor_shapes_map:
            raise ValueError(
                f'Tensor with name={tensor_name} do NOT match any input/output of the model'
            )
        if len(user_shapes_map[tensor_name]) != len(
                origin_tensor_shapes_map[tensor_name]):
            raise ValueError(
                f'Rank of provided shape must be compatible with the origin tensor={tensor_name} from the model'
            )

    return user_shapes_map
=======
def _check_onnx2circle():
    # check if onnx2circle exist
    dir_path = os.path.dirname(os.path.realpath(__file__))
    o2c_path = os.path.join(dir_path, 'onnx2circle')
    if not os.path.isfile(o2c_path):
        o2c_path = '/usr/share/circletools/bin/onnx2circle'
        if not os.path.isfile(o2c_path):
            print("one-import-onnx: onnx2circle converter not found")
            sys.exit(1)
    return o2c_path
>>>>>>> fc743d6d


def _convert(args):
    _apply_verbosity(args.verbose)

    # get file path to log
    dir_path = os.path.dirname(os.path.realpath(__file__))
    logfile_path = os.path.realpath(args.output_path) + '.log'

    # get default converter
    onnx2circle_path = _check_onnx2circle()

    # get import onnx extension path
    ext_path = _check_ext()

    onnx_to_convert_path = getattr(args, 'input_path')
    basename = os.path.basename(onnx_to_convert_path)
    model_updated = False

    with open(logfile_path, 'wb') as f, tempfile.TemporaryDirectory() as tmpdir:
        # save intermediate
        if oneutils.is_valid_attr(args, 'save_intermediate'):
            tmpdir = os.path.dirname(logfile_path)

        onnx_model = onnx.load(onnx_to_convert_path)
        _sanitize_io_names(onnx_model)
<<<<<<< HEAD
        input_shape_provided = oneutils.is_valid_attr(args, 'input_shapes')
        output_shape_provided = oneutils.is_valid_attr(args, 'output_shapes')
        if input_shape_provided or output_shape_provided:  # any shape arg provided
            input_shapes_map = _extract_origin_tensor_shapes(onnx_model.graph.input)
            if input_shape_provided:
                input_shapes_map = _parse_shapes(
                    getattr(args, 'input_shapes'), input_shapes_map)
                delattr(args, 'input_shapes'
                        )  # avoid argument colision with tf2tflite conversion step
            output_shapes_map = _extract_origin_tensor_shapes(onnx_model.graph.output)
            if output_shape_provided:
                output_shapes_map = _parse_shapes(
                    getattr(args, 'output_shapes'), output_shapes_map)
            onnx_model = update_model_dims.update_inputs_outputs_dims(
                onnx_model, input_shapes_map, output_shapes_map)
            try:
                print(onnx.__file__)
                onnx_model = onnx.shape_inference.infer_shapes(
                    onnx_model, strict_mode=True)
            except Exception as e:
                raise RuntimeError(
                    f'Exception with message="{e}" raised from external onnx library during shape inference'
                )
=======
        # TODO set model_updated to True only when sanitize updates onnx_model
        # NOTE with onnx2circle, we may not need sanitize(this needs verification)
        model_updated = True
>>>>>>> fc743d6d
        if _onnx_legalizer_enabled:
            options = onnx_legalizer.LegalizeOptions
            options.unroll_rnn = oneutils.is_valid_attr(args, 'unroll_rnn')
            options.unroll_lstm = oneutils.is_valid_attr(args, 'unroll_lstm')
            if options.unroll_rnn or options.unroll_lstm:
                onnx_legalizer.legalize(onnx_model, options)
                model_updated = True

        if oneutils.is_valid_attr(args, 'keep_io_order'):
            _remap_io_names(onnx_model)
            model_updated = True

        run_default_import = True
        if ext_path:
            if _force_ext(args):
                run_default_import = False

        if model_updated or ext_path != None:
            fixed_path = os.path.join(tmpdir, os.path.splitext(basename)[0] + '~.onnx')
            onnx.save(onnx_model, fixed_path)
            onnx_to_convert_path = fixed_path

        res_conv = -1
        if run_default_import:
            if _force_ext(args):
                print(
                    "onnx-import-onnx: 'force_ext' is True, "
                    "but onnx-import-onnx-ext is not installed. "
                    "default converter is used.",
                    flush=True)

            try:
                o2c_cmd = [onnx2circle_path]
                o2c_cmd.append(onnx_to_convert_path)
                o2c_cmd.append(getattr(args, 'output_path'))
                res_conv = oneutils.run_ret(o2c_cmd, logfile=f)
            except:
                res_conv = -1

        # if default conversion fails, try with one-import-onnx-ext if available
        if ext_path and not _disable_ext(args):
            if res_conv != 0:
                if run_default_import:
                    print(
                        "onnx-import-onnx: Conversion with onnx-tf failed. "
                        "Fallback to use one-import-onnx-ext",
                        flush=True)
                # call extension with options
                ext_cmd = [ext_path]
                if oneutils.is_valid_attr(args, 'unroll_rnn'):
                    ext_cmd.append('--unroll_rnn')
                if oneutils.is_valid_attr(args, 'unroll_lstm'):
                    ext_cmd.append('--unroll_lstm')
                if oneutils.is_valid_attr(args,
                                          'experimental_disable_batchmatmul_unfold'):
                    ext_cmd.append('--experimental_disable_batchmatmul_unfold')
                if oneutils.is_valid_attr(args, 'save_intermediate'):
                    ext_cmd.append('--save_intermediate')
                if oneutils.is_valid_attr(args, 'keep_io_order'):
                    ext_cmd.append('--keep_io_order')
                ext_cmd.append(onnx_to_convert_path)
                ext_cmd.append(getattr(args, 'output_path'))
                res_conv = oneutils.run_ret(ext_cmd, logfile=f)

        sys.exit(res_conv)


def main():
    # parse arguments
    parser = _get_parser()
    args = _parse_arg(parser)

    # parse configuration file
    oneutils.parse_cfg(args.config, 'one-import-onnx', args)

    # verify arguments
    _verify_arg(parser, args)

    # convert
    _convert(args)


if __name__ == '__main__':
    oneutils.safemain(main, __file__)<|MERGE_RESOLUTION|>--- conflicted
+++ resolved
@@ -24,11 +24,7 @@
 import sys
 import tempfile
 import onnx
-<<<<<<< HEAD
-import onnx_tf
 from onnx.tools import update_model_dims
-=======
->>>>>>> fc743d6d
 
 # ONNX legalizer is an optional feature
 # It enables conversion of some operations, but in experimental phase for now
@@ -312,7 +308,17 @@
     return None
 
 
-<<<<<<< HEAD
+def _check_onnx2circle():
+    # check if onnx2circle exist
+    dir_path = os.path.dirname(os.path.realpath(__file__))
+    o2c_path = os.path.join(dir_path, 'onnx2circle')
+    if not os.path.isfile(o2c_path):
+        o2c_path = '/usr/share/circletools/bin/onnx2circle'
+        if not os.path.isfile(o2c_path):
+            print("one-import-onnx: onnx2circle converter not found")
+            sys.exit(1)
+    return o2c_path
+
 def _extract_origin_tensor_shapes(tensors):
     shapes_map = {}
     for tensor in tensors:
@@ -325,7 +331,6 @@
             else:
                 shapes_map[tensor.name].append(-1)  # dynamic
     return shapes_map
-
 
 def _parse_shapes(shape_str, origin_tensor_shapes_map):
     user_shapes_map = {}
@@ -344,7 +349,6 @@
             user_shapes_map[tensor_name] = []
             for dim in single_shape.split(','):
                 user_shapes_map[tensor_name].append(int(dim))
-
     for tensor_name in user_shapes_map.keys():
         if tensor_name not in origin_tensor_shapes_map:
             raise ValueError(
@@ -355,21 +359,7 @@
             raise ValueError(
                 f'Rank of provided shape must be compatible with the origin tensor={tensor_name} from the model'
             )
-
     return user_shapes_map
-=======
-def _check_onnx2circle():
-    # check if onnx2circle exist
-    dir_path = os.path.dirname(os.path.realpath(__file__))
-    o2c_path = os.path.join(dir_path, 'onnx2circle')
-    if not os.path.isfile(o2c_path):
-        o2c_path = '/usr/share/circletools/bin/onnx2circle'
-        if not os.path.isfile(o2c_path):
-            print("one-import-onnx: onnx2circle converter not found")
-            sys.exit(1)
-    return o2c_path
->>>>>>> fc743d6d
-
 
 def _convert(args):
     _apply_verbosity(args.verbose)
@@ -395,7 +385,6 @@
 
         onnx_model = onnx.load(onnx_to_convert_path)
         _sanitize_io_names(onnx_model)
-<<<<<<< HEAD
         input_shape_provided = oneutils.is_valid_attr(args, 'input_shapes')
         output_shape_provided = oneutils.is_valid_attr(args, 'output_shapes')
         if input_shape_provided or output_shape_provided:  # any shape arg provided
@@ -419,11 +408,9 @@
                 raise RuntimeError(
                     f'Exception with message="{e}" raised from external onnx library during shape inference'
                 )
-=======
         # TODO set model_updated to True only when sanitize updates onnx_model
         # NOTE with onnx2circle, we may not need sanitize(this needs verification)
         model_updated = True
->>>>>>> fc743d6d
         if _onnx_legalizer_enabled:
             options = onnx_legalizer.LegalizeOptions
             options.unroll_rnn = oneutils.is_valid_attr(args, 'unroll_rnn')
