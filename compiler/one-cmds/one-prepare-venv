--- conflicted
+++ resolved
@@ -79,15 +79,11 @@
 
 ${VENV_PYTHON} -m pip ${PIP_OPTIONS} install onnx==${VER_ONNX}
 
+${VENV_PYTHON} -m pip ${PIP_OPTIONS} install onnxruntime==${VER_ONNXRUNTIME}
+
 # Provide install of custom onnx-tf
 if [ -n "${EXT_ONNX_TF_WHL}" ]; then
-<<<<<<< HEAD
-  ${VENV_PYTHON} -m pip ${PIP_OPTIONS} install onnx==${VER_ONNX} onnxruntime==${VER_ONNXRUNTIME} ${EXT_ONNX_TF_WHL}
-else
-  ${VENV_PYTHON} -m pip ${PIP_OPTIONS} install onnx==${VER_ONNX} onnxruntime==${VER_ONNXRUNTIME} onnx-tf==${VER_ONNX_TF}
-=======
   ${VENV_PYTHON} -m pip ${PIP_OPTIONS} install ${EXT_ONNX_TF_WHL}
 else
   ${VENV_PYTHON} -m pip ${PIP_OPTIONS} install onnx-tf==${VER_ONNX_TF}
->>>>>>> d0b593e2
 fi