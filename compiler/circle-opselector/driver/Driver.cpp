/*
 * Copyright (c) 2021 Samsung Electronics Co., Ltd. All Rights Reserved
 *
 * Licensed under the Apache License, Version 2.0 (the "License");
 * you may not use this file except in compliance with the License.
 * You may obtain a copy of the License at
 *
 *    http://www.apache.org/licenses/LICENSE-2.0
 *
 * Unless required by applicable law or agreed to in writing, software
 * distributed under the License is distributed on an "AS IS" BASIS,
 * WITHOUT WARRANTIES OR CONDITIONS OF ANY KIND, either express or implied.
 * See the License for the specific language governing permissions and
 * limitations under the License.
 */

#include "OpSelector.h"

#include <foder/FileLoader.h>

#include <luci/Importer.h>
#include <luci/CircleExporter.h>
#include <luci/CircleFileExpContract.h>
#include <luci/Import/CircleReader.h>

#include <luci/Profile/CircleNodeID.h>

#include <arser/arser.h>
#include <vconone/vconone.h>

#include <iostream>
#include <string>
#include <vector>

#define MODE_SELECT true
#define MODE_DESELECT false

void print_version(void)
{
  std::cout << "circle-opselector version " << vconone::get_string() << std::endl;
  std::cout << vconone::get_copyright() << std::endl;
}

bool check_input(const std::string str)
{
  bool check_hyphen = false;
  
  if (not str.size()) return false;
  if (str.at(0) == '-' || str[str.size() - 1] == '-')
  {
    std::cout << "Invalid input." << std::endl;
    return false;
  }

  for (char c : str)
  {
    if ('0' <= c && c <= '9')
      continue;
    else if (check_hyphen && c == '-') // when user enter '-' more than 2.
    {
      std::cout << "Too many '-' in str." << std::endl;
      return false;
    }
    else if (c == '-')
      check_hyphen = true;
    else // when user enter not allowed character, print alert msg.
    {
      std::cout << "To select operator by id, please use these args: [0-9], '-', ','" << std::endl;
      return false;
    }
  }
  return true;
}

void split_id_input(const std::string &str, std::vector<int> &by_id)
{
  std::istringstream ss;
  ss.str(str);
  std::string str_buf;

  while (getline(ss, str_buf, ','))
  {
    if (str_buf.length() && check_input(str_buf)) // input validation
    {
      try
      {
        if (str_buf.find('-') == std::string::npos) // if token has no '-'
          by_id.push_back(stoi(str_buf));
        else // tokenize again by '-'
        {
          std::istringstream ss2(str_buf);
          std::string token;
          int from_to[2], top = 0;

          while (getline(ss2, token, '-'))
            from_to[top++] = stoi(token);

          for (int number = from_to[0]; number <= from_to[1]; number++)
            by_id.push_back(number);
        }
      }
      catch (std::invalid_argument &error)
      {
        std::cerr << "ERROR: [circle-opselector] Invalid argument.(stoi)" << std::endl;
        exit(EXIT_FAILURE);
      }
      catch (std::out_of_range)
      {
        std::cout << "ERROR: [circle-opselector] Argument is out of range(stoi)\n";
        exit(EXIT_FAILURE);
      }
      catch (...)
      {
        std::cout << "ERROR: [circle-opselector] Unknown error(stoi)\n";
        exit(EXIT_FAILURE);
      }
    }
    else // Input validation failed
    {
      std::cerr << "ERROR: [circle-opselector] Input validation failed" << std::endl;
      exit(EXIT_FAILURE);
    }
  }
}

void split_name_input(const std::string &str, std::vector<std::string> &by_name)
{
  std::istringstream ss;
  ss.str(str);
  std::string str_buf;

  while (getline(ss, str_buf, ','))
    by_name.push_back(str_buf);
}

int entry(int argc, char **argv)
{
  // TODO Add new option names!

  arser::Arser arser("circle-opselector provides selecting operations in circle model");

  arser.add_argument("--version")
    .nargs(0)
    .required(false)
    .default_value(false)
    .help("Show version information and exit")
    .exit_with(print_version);

  // TODO Add new options!

  arser.add_argument("input").nargs(1).type(arser::DataType::STR).help("Input circle model");
  arser.add_argument("output").nargs(1).type(arser::DataType::STR).help("Output circle model");

  // select option
  arser.add_argument("--by_id")
    .nargs(1)
    .type(arser::DataType::STR)
    .help("Input operation id to select nodes.");
  arser.add_argument("--by_name")
    .nargs(1)
    .type(arser::DataType::STR)
    .help("Input operation name to select nodes.");
<<<<<<< HEAD
=======
  arser.add_argument("--select")
    .nargs(0)
    .help("Select opeartors from the input circle");
  arser.add_argument("--deselect")
    .nargs(0)
    .help("Exclude operators from the input circle");
>>>>>>> 163de466

  try
  {
    arser.parse(argc, argv);
  }
  catch (const std::runtime_error &err)
  {
    std::cerr << err.what() << std::endl;
    std::cout << arser;
    return EXIT_FAILURE;
  }

  std::string input_path = arser.get<std::string>("input");
  std::string output_path = arser.get<std::string>("output");

  std::string operator_input;

  std::vector<int> by_id;
  std::vector<std::string> by_name;

  std::string op;
  std::vector<int> oplist;
  bool select_mode = false;
<<<<<<< HEAD

  if (!arser["--by_id"] && !arser["--by_name"] || arser["--by_id"] && arser["--by_name"])
  {
    std::cout << "Either option '--by_id' or '--by_name' must be specified" << std::endl;
    std::cout << arser;
    return EXIT_FAILURE;
  }
=======
>>>>>>> 163de466

  if (!arser["--by_id"] && !arser["--by_name"] || arser["--by_id"] && arser["--by_name"])
  {
    std::cout << "Either option '--by_id' or '--by_name' must be specified" << std::endl;
    std::cout << arser;
    return EXIT_FAILURE;
  }
  if (!arser["--select"] && !arser["--deselect"] || arser["--select"] && arser["--deselect"])
  {
    std::cout << "Either option '--select' or '--deselect' must be specified" << std::endl;
    std::cout << arser;
    return EXIT_FAILURE;
  }
  if (arser["--by_id"])
  {
    operator_input = arser.get<std::string>("--by_id");
    split_id_input(operator_input, by_id);
  }
  if (arser["--by_name"])
  {
    operator_input = arser.get<std::string>("--by_name");
    split_name_input(operator_input, by_name);
  }
<<<<<<< HEAD
=======
  if (arser["--select"])
    select_mode = MODE_SELECT;
  if (arser["--deselect"])
    select_mode = MODE_DESELECT;
>>>>>>> 163de466

  // option parsing test code.
  for (int x : by_id)
    std::cout << "by_id: " << x << std::endl;

  for (std::string line : by_name)
    std::cout << "by_name: " << line << std::endl;

  // Load model from the file
  foder::FileLoader file_loader{input_path};
  std::vector<char> model_data = file_loader.load();

  // Verify flatbuffers
  flatbuffers::Verifier verifier{reinterpret_cast<uint8_t *>(model_data.data()), model_data.size()};
  if (!circle::VerifyModelBuffer(verifier))
  {
    std::cerr << "ERROR: Invalid input file '" << input_path << "'" << std::endl;
    return EXIT_FAILURE;
  }

  const circle::Model *circle_model = circle::GetModel(model_data.data());
  if (circle_model == nullptr)
  {
    std::cerr << "ERROR: Failed to load circle '" << input_path << "'" << std::endl;
    return EXIT_FAILURE;
  }

  // Import from input Circle file
  luci::Importer importer;
  auto module = importer.importModule(circle_model);

  // Select and Import from user input.
  auto selector = std::make_unique<opselector::OpSelector>(circle_model);
  std::vector<const luci::CircleNode *> selected_nodes;

  // put selected nodes into map.
  if (by_id.size())
  {
    loco::Graph *graph = module.get()->graph(0); // get main subgraph.

    for (auto node : loco::all_nodes(graph))
    {
      auto cnode = loco::must_cast<const luci::CircleNode *> (node);

      try
      {
        auto node_id = luci::get_node_id(cnode); // if the node is not operator, throw runtime_error

        for (auto selected_id : by_id)
          if (selected_id == node_id) // find the selected id
            selected_nodes.emplace_back(cnode);
      }
      catch (std::runtime_error)
      {
        continue;
      }
    }
  }
  if (by_name.size())
  {
    loco::Graph *graph = module.get()->graph(0); // get main subgraph.

    for (auto node : loco::all_nodes(graph))
    {
      auto cnode = loco::must_cast<const luci::CircleNode *> (node);
      std::string node_name = cnode->name();

      try
      {
        luci::get_node_id(cnode); // if the node is not operator, throw runtime_error

        for (auto selected_name : by_name)
          if (selected_name.compare(node_name) == 0) // find the selected id
            selected_nodes.emplace_back(cnode);
      }
      catch (std::runtime_error)
      {
        continue;
      }
    }
  }
  // Import selected nodes.
  module = selector->select_nodes(selected_nodes);

  // Export to output Circle file
  luci::CircleExporter exporter;

  luci::CircleFileExpContract contract(module.get(), output_path);

  if (!exporter.invoke(&contract))
  {
    std::cerr << "ERROR: Failed to export '" << output_path << "'" << std::endl;
    return EXIT_FAILURE;
  }

  return 0;
}<|MERGE_RESOLUTION|>--- conflicted
+++ resolved
@@ -44,8 +44,9 @@
 bool check_input(const std::string str)
 {
   bool check_hyphen = false;
-  
-  if (not str.size()) return false;
+
+  if (not str.size())
+    return false;
   if (str.at(0) == '-' || str[str.size() - 1] == '-')
   {
     std::cout << "Invalid input." << std::endl;
@@ -160,15 +161,6 @@
     .nargs(1)
     .type(arser::DataType::STR)
     .help("Input operation name to select nodes.");
-<<<<<<< HEAD
-=======
-  arser.add_argument("--select")
-    .nargs(0)
-    .help("Select opeartors from the input circle");
-  arser.add_argument("--deselect")
-    .nargs(0)
-    .help("Exclude operators from the input circle");
->>>>>>> 163de466
 
   try
   {
@@ -192,7 +184,6 @@
   std::string op;
   std::vector<int> oplist;
   bool select_mode = false;
-<<<<<<< HEAD
 
   if (!arser["--by_id"] && !arser["--by_name"] || arser["--by_id"] && arser["--by_name"])
   {
@@ -200,21 +191,6 @@
     std::cout << arser;
     return EXIT_FAILURE;
   }
-=======
->>>>>>> 163de466
-
-  if (!arser["--by_id"] && !arser["--by_name"] || arser["--by_id"] && arser["--by_name"])
-  {
-    std::cout << "Either option '--by_id' or '--by_name' must be specified" << std::endl;
-    std::cout << arser;
-    return EXIT_FAILURE;
-  }
-  if (!arser["--select"] && !arser["--deselect"] || arser["--select"] && arser["--deselect"])
-  {
-    std::cout << "Either option '--select' or '--deselect' must be specified" << std::endl;
-    std::cout << arser;
-    return EXIT_FAILURE;
-  }
   if (arser["--by_id"])
   {
     operator_input = arser.get<std::string>("--by_id");
@@ -225,13 +201,6 @@
     operator_input = arser.get<std::string>("--by_name");
     split_name_input(operator_input, by_name);
   }
-<<<<<<< HEAD
-=======
-  if (arser["--select"])
-    select_mode = MODE_SELECT;
-  if (arser["--deselect"])
-    select_mode = MODE_DESELECT;
->>>>>>> 163de466
 
   // option parsing test code.
   for (int x : by_id)
@@ -274,7 +243,7 @@
 
     for (auto node : loco::all_nodes(graph))
     {
-      auto cnode = loco::must_cast<const luci::CircleNode *> (node);
+      auto cnode = loco::must_cast<const luci::CircleNode *>(node);
 
       try
       {
@@ -296,7 +265,7 @@
 
     for (auto node : loco::all_nodes(graph))
     {
-      auto cnode = loco::must_cast<const luci::CircleNode *> (node);
+      auto cnode = loco::must_cast<const luci::CircleNode *>(node);
       std::string node_name = cnode->name();
 
       try
