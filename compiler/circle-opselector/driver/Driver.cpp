--- conflicted
+++ resolved
@@ -40,17 +40,10 @@
 {
   bool check_hyphen = false;
 
-<<<<<<< HEAD
-  if (str[0] == '-' || str[str.size()-1] == '-')
-  {
-    std::cout << "Invalid input." << std::endl;
-    exit(0);
-=======
   if (str[0] == '-' || str[str.size() - 1] == '-')
   {
     std::cout << "Invalid input." << std::endl;
     exit(1);
->>>>>>> 2ea925ec
   }
 
   for (char c : str)
@@ -103,29 +96,17 @@
       catch (std::invalid_argument &error)
       {
         std::cerr << "ERROR: [circle-opselector] Invalid argument.(stoi)" << std::endl;
-<<<<<<< HEAD
-        exit(0);
-=======
         exit(1);
->>>>>>> 2ea925ec
       }
       catch (std::out_of_range)
       {
         std::cout << "ERROR: [circle-opselector] Argument is out of range(stoi)\n";
-<<<<<<< HEAD
-        exit(0);
-=======
         exit(1);
->>>>>>> 2ea925ec
       }
       catch (...)
       {
         std::cout << "ERROR: [circle-opselector] Unknown error(stoi)\n";
-<<<<<<< HEAD
-        exit(0);
-=======
         exit(1);
->>>>>>> 2ea925ec
       }
     }
   }
