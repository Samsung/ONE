/*
 * Copyright (c) 2021 Samsung Electronics Co., Ltd. All Rights Reserved
 *
 * Licensed under the Apache License, Version 2.0 (the "License");
 * you may not use this file except in compliance with the License.
 * You may obtain a copy of the License at
 *
 *    http://www.apache.org/licenses/LICENSE-2.0
 *
 * Unless required by applicable law or agreed to in writing, software
 * distributed under the License is distributed on an "AS IS" BASIS,
 * WITHOUT WARRANTIES OR CONDITIONS OF ANY KIND, either express or implied.
 * See the License for the specific language governing permissions and
 * limitations under the License.
 */

#include "OpSelector.h"

#include <foder/FileLoader.h>

#include <luci/Importer.h>
#include <luci/CircleExporter.h>
#include <luci/CircleFileExpContract.h>
#include <luci/Import/CircleReader.h>

#include <luci/Profile/CircleNodeID.h>

#include <arser/arser.h>
#include <vconone/vconone.h>

#include <iostream>
#include <string>
#include <vector>

#define MODE_SELECT true
#define MODE_DESELECT false

void print_version(void)
{
  std::cout << "circle-opselector version " << vconone::get_string() << std::endl;
  std::cout << vconone::get_copyright() << std::endl;
}

bool check_input(const std::string str)
{
  bool check_hyphen = false;

  if (not str.size())
    return false;
  if (str.at(0) == '-' || str[str.size() - 1] == '-')
  {
    std::cout << "Invalid input." << std::endl;
    return false;
  }

  for (char c : str)
  {
    if ('0' <= c && c <= '9')
      continue;
    else if (check_hyphen && c == '-') // when user enter '-' more than 2.
    {
      std::cout << "Too many '-' in str." << std::endl;
      return false;
    }
    else if (c == '-')
      check_hyphen = true;
    else // when user enter not allowed character, print alert msg.
    {
      std::cout << "To select operator by id, please use these args: [0-9], '-', ','" << std::endl;
      return false;
    }
  }
  return true;
}

# Dash seperated vector
template <> std::vector<std::string> dsv_to_vector(const std::string &str)
{
  std::vector<std::string> ret;
  std::istringstream is(str);
  for (std::string item; std::getline(is, item, '-');)
  {
    ret.push_back(item);
  }
  return ret;
}

template <> std::vector<int32_t> dsv_to_vector(const std::string &str)
{
  std::vector<int32_t> ret;
  std::istringstream is(str);
  for (int32_t i; is >> i;)
  {
    assert(i != '-');
    ret.push_back(i);
    if (is.peek() == '-')
      is.ignore();
  }
  return ret;
}

# Comma seperated vector
template <> std::vector<std::string> csv_to_vector(const std::string &str)
{
  std::vector<std::string> ret;
  std::istringstream is(str);
  for (std::string item; std::getline(is, item, ',');)
  {
    ret.push_back(item);
  }
  return ret;
}

// TODO merge std::string and int32_t type

template <> std::vector<int32_t> csv_to_vector(const std::string &str)
{
  std::vector<int32_t> ret;
  std::istringstream is(str);
  for (int32_t i; is >> i;)
  {
    assert(i != ',');
    ret.push_back(i);
    if (is.peek() == ',')
      is.ignore();
  }
  return ret;
}

void split_id(const std::string &str, std::vector<int> &by_id)
{
  auto ret = csv_to_vector<int32_t>
}

void split_id_input(const std::string &str, std::vector<int> &by_id)
{
  std::istringstream ss;
  ss.str(str);
  std::string str_buf;

  while (getline(ss, str_buf, ','))
  {
    if (str_buf.length() && check_input(str_buf)) // input validation
    {
      try
      {
        if (str_buf.find('-') == std::string::npos) // if token has no '-'
          by_id.push_back(stoi(str_buf));
        else // tokenize again by '-'
        {
          std::istringstream ss2(str_buf);
          std::string token;
          int from_to[2], top = 0;

          while (getline(ss2, token, '-'))
            from_to[top++] = stoi(token);

          for (int number = from_to[0]; number <= from_to[1]; number++)
            by_id.push_back(number);
        }
      }
      catch (std::invalid_argument &error)
      {
        std::cerr << "ERROR: [circle-opselector] Invalid argument.(stoi)" << std::endl;
        exit(EXIT_FAILURE);
      }
      catch (std::out_of_range)
      {
        std::cout << "ERROR: [circle-opselector] Argument is out of range(stoi)\n";
        exit(EXIT_FAILURE);
      }
      catch (...)
      {
        std::cout << "ERROR: [circle-opselector] Unknown error(stoi)\n";
        exit(EXIT_FAILURE);
      }
    }
    else // Input validation failed
    {
      std::cerr << "ERROR: [circle-opselector] Input validation failed" << std::endl;
      exit(EXIT_FAILURE);
    }
  }
}

void split_name_input(const std::string &str, std::vector<std::string> &by_name)
{
  std::istringstream ss;
  ss.str(str);
  std::string str_buf;

  while (getline(ss, str_buf, ','))
    by_name.push_back(str_buf);
}

int entry(int argc, char **argv)
{
  // TODO Add new option names!

  arser::Arser arser("circle-opselector provides selecting operations in circle model");

  arser.add_argument("--version")
    .nargs(0)
    .required(false)
    .default_value(false)
    .help("Show version information and exit")
    .exit_with(print_version);

  // TODO Add new options!

  arser.add_argument("input").nargs(1).type(arser::DataType::STR).help("Input circle model");
  arser.add_argument("output").nargs(1).type(arser::DataType::STR).help("Output circle model");

  // select option
  arser.add_argument("--by_id")
    .nargs(1)
    .type(arser::DataType::STR)
    .help("Input operation id to select nodes.");
  arser.add_argument("--by_name")
    .nargs(1)
    .type(arser::DataType::STR)
    .help("Input operation name to select nodes.");

  try
  {
    arser.parse(argc, argv);
  }
  catch (const std::runtime_error &err)
  {
    std::cerr << err.what() << std::endl;
    std::cout << arser;
    return EXIT_FAILURE;
  }

  std::string input_path = arser.get<std::string>("input");
  std::string output_path = arser.get<std::string>("output");

  std::string operator_input;

  std::vector<int> by_id;
  std::vector<std::string> by_name;

  std::string op;
  std::vector<int> oplist;
  bool select_mode = false;

  if (!arser["--by_id"] && !arser["--by_name"] || arser["--by_id"] && arser["--by_name"])
  {
    std::cout << "Either option '--by_id' or '--by_name' must be specified" << std::endl;
    std::cout << arser;
    return EXIT_FAILURE;
  }
  if (arser["--by_id"])
  {
    operator_input = arser.get<std::string>("--by_id");
    split_id_input(operator_input, by_id);
  }
  if (arser["--by_name"])
  {
    operator_input = arser.get<std::string>("--by_name");
    split_name_input(operator_input, by_name);
  }

  // option parsing test code.
  for (int x : by_id)
    std::cout << "by_id: " << x << std::endl;

  for (std::string line : by_name)
    std::cout << "by_name: " << line << std::endl;

  // Load model from the file
  foder::FileLoader file_loader{input_path};
  std::vector<char> model_data = file_loader.load();

  // Verify flatbuffers
  flatbuffers::Verifier verifier{reinterpret_cast<uint8_t *>(model_data.data()), model_data.size()};
  if (!circle::VerifyModelBuffer(verifier))
  {
    std::cerr << "ERROR: Invalid input file '" << input_path << "'" << std::endl;
    return EXIT_FAILURE;
  }

  const circle::Model *circle_model = circle::GetModel(model_data.data());
  if (circle_model == nullptr)
  {
    std::cerr << "ERROR: Failed to load circle '" << input_path << "'" << std::endl;
    return EXIT_FAILURE;
  }

  // Import from input Circle file
  luci::Importer importer;
  auto module = importer.importModule(circle_model);

  // Select and Import from user input.
  auto selector = std::make_unique<opselector::OpSelector>(circle_model);
<<<<<<< HEAD
  std::vector<const luci::CircleNode *> selected_nodes;
=======
>>>>>>> 9cd84024

  // put selected nodes into map.
  if (by_id.size())
  {
    loco::Graph *graph = module.get()->graph(0); // get main subgraph.

    for (auto node : loco::all_nodes(graph))
    {
      auto cnode = loco::must_cast<const luci::CircleNode *>(node);

      try
      {
        auto node_id = luci::get_node_id(cnode); // if the node is not operator, throw runtime_error

        for (auto selected_id : by_id)
          if (selected_id == node_id) // find the selected id
            selected_nodes.emplace_back(cnode);
      }
      catch (std::runtime_error)
      {
        continue;
      }
    }
  }
  if (by_name.size())
  {
    loco::Graph *graph = module.get()->graph(0); // get main subgraph.

    for (auto node : loco::all_nodes(graph))
    {
      auto cnode = loco::must_cast<const luci::CircleNode *>(node);
      std::string node_name = cnode->name();

      try
      {
        luci::get_node_id(cnode); // if the node is not operator, throw runtime_error

        for (auto selected_name : by_name)
          if (selected_name.compare(node_name) == 0) // find the selected id
            selected_nodes.emplace_back(cnode);
      }
      catch (std::runtime_error)
      {
        continue;
      }
    }
  }
  // Import selected nodes.
  module = selector->select_nodes(selected_nodes);

  // Export to output Circle file
  luci::CircleExporter exporter;

  luci::CircleFileExpContract contract(module.get(), output_path);

  if (!exporter.invoke(&contract))
  {
    std::cerr << "ERROR: Failed to export '" << output_path << "'" << std::endl;
    return EXIT_FAILURE;
  }

  return 0;
}<|MERGE_RESOLUTION|>--- conflicted
+++ resolved
@@ -73,7 +73,7 @@
   return true;
 }
 
-# Dash seperated vector
+// Dash seperated vector
 template <> std::vector<std::string> dsv_to_vector(const std::string &str)
 {
   std::vector<std::string> ret;
@@ -99,7 +99,7 @@
   return ret;
 }
 
-# Comma seperated vector
+// Comma seperated vector
 template <> std::vector<std::string> csv_to_vector(const std::string &str)
 {
   std::vector<std::string> ret;
@@ -293,10 +293,7 @@
 
   // Select and Import from user input.
   auto selector = std::make_unique<opselector::OpSelector>(circle_model);
-<<<<<<< HEAD
   std::vector<const luci::CircleNode *> selected_nodes;
-=======
->>>>>>> 9cd84024
 
   // put selected nodes into map.
   if (by_id.size())
