--- conflicted
+++ resolved
@@ -184,8 +184,6 @@
   std::string op;
   std::vector<int> oplist;
   bool select_mode = false;
-<<<<<<< HEAD
-=======
 
   if (!arser["--by_id"] && !arser["--by_name"] || arser["--by_id"] && arser["--by_name"])
   {
@@ -193,14 +191,7 @@
     std::cout << arser;
     return EXIT_FAILURE;
   }
->>>>>>> 440eddbb
-
-  if (!arser["--by_id"] && !arser["--by_name"] || arser["--by_id"] && arser["--by_name"])
-  {
-    std::cout << "Either option '--by_id' or '--by_name' must be specified" << std::endl;
-    std::cout << arser;
-    return EXIT_FAILURE;
-  }
+
   if (arser["--by_id"])
   {
     operator_input = arser.get<std::string>("--by_id");
@@ -245,12 +236,7 @@
 
   // Select and Import from user input.
   auto selector = std::make_unique<opselector::OpSelector>(circle_model);
-<<<<<<< HEAD
   std::vector<const luci::CircleNode *> selected_nodes;
-=======
-  std::map<uint32_t, std::string> _source_table = module.get()->source_table();
-  std::map<uint32_t, std::string> id_name_selected_nodes;
->>>>>>> 440eddbb
 
   // put selected nodes into map.
   if (by_id.size())
