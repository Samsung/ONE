--- conflicted
+++ resolved
@@ -99,11 +99,7 @@
       }
       catch (std::invalid_argument &error)
       {
-<<<<<<< HEAD
         std::cerr << "ERROR: Invalid argument. Please make sure your input is number." << std::endl;
-=======
-        std::cerr << "ERROR: Invalid argument." << std::endl;
->>>>>>> 94194927
         exit(EXIT_FAILURE);
       }
       catch (std::out_of_range)
@@ -113,21 +109,13 @@
       }
       catch (...)
       {
-<<<<<<< HEAD
         std::cerr << "ERROR: Unknown error" << std::endl;
-=======
-        std::cerr << "ERROR: Unknown error." << std::endl;
->>>>>>> 94194927
         exit(EXIT_FAILURE);
       }
     }
     else // Input validation failed
     {
-<<<<<<< HEAD
       std::cerr << "ERROR: Input validation failed. Please make sure your input is number." << std::endl;
-=======
-      std::cerr << "ERROR: Input validation failed." << std::endl;
->>>>>>> 94194927
       exit(EXIT_FAILURE);
     }
   }
