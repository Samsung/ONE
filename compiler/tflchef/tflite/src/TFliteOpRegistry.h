/*
 * Copyright (c) 2018 Samsung Electronics Co., Ltd. All Rights Reserved
 *
 * Licensed under the Apache License, Version 2.0 (the "License");
 * you may not use this file except in compliance with the License.
 * You may obtain a copy of the License at
 *
 *    http://www.apache.org/licenses/LICENSE-2.0
 *
 * Unless required by applicable law or agreed to in writing, software
 * distributed under the License is distributed on an "AS IS" BASIS,
 * WITHOUT WARRANTIES OR CONDITIONS OF ANY KIND, either express or implied.
 * See the License for the specific language governing permissions and
 * limitations under the License.
 */

#ifndef __TFLITE_OP_REGISTRY_H__
#define __TFLITE_OP_REGISTRY_H__

#include "TFliteOpChef.h"
#include "TFliteOpChefs.h"

#include <memory>

namespace tflchef
{

/**
 * @brief tflchef operator registry
 */
class TFliteOpRegistry
{
public:
  /**
   * @brief Returns registered TFliteOpChef pointer for BuiltinOperator or
   *        nullptr if not registered
   */
  const TFliteOpChef *lookup(tflite::BuiltinOperator op) const
  {
    if (_tfliteop_map.find(op) == _tfliteop_map.end())
      return nullptr;

    return _tfliteop_map.at(op).get();
  }

  static TFliteOpRegistry &get()
  {
    static TFliteOpRegistry me;
    return me;
  }

private:
  TFliteOpRegistry()
  {
#define REG_TFL_OP(OPCODE, CLASS) \
  _tfliteop_map[tflite::BuiltinOperator_##OPCODE] = std::make_unique<CLASS>()

    REG_TFL_OP(ABS, TFliteOpAbs);
    REG_TFL_OP(ADD, TFliteOpAdd);
    REG_TFL_OP(ARG_MAX, TFliteOpArgMax);
    REG_TFL_OP(AVERAGE_POOL_2D, TFliteOpAveragePool2D);
    REG_TFL_OP(BATCH_TO_SPACE_ND, TFliteOpBatchToSpaceND);
    REG_TFL_OP(CAST, TFliteOpCast);
    REG_TFL_OP(CONCATENATION, TFliteOpConcatenation);
    REG_TFL_OP(CONV_2D, TFliteOpConv2D);
    REG_TFL_OP(COS, TFliteOpCos);
    REG_TFL_OP(DEPTHWISE_CONV_2D, TFliteOpDepthwiseConv2D);
    REG_TFL_OP(DIV, TFliteOpDiv);
    REG_TFL_OP(EQUAL, TFliteOpEqual);
    REG_TFL_OP(EXP, TFliteOpExp);
    REG_TFL_OP(EXPAND_DIMS, TFliteOpExpandDims);
    REG_TFL_OP(FILL, TFliteOpFill);
    REG_TFL_OP(FLOOR_DIV, TFliteOpFloorDiv);
    REG_TFL_OP(FLOOR_MOD, TFliteOpFloorMod);
    REG_TFL_OP(FULLY_CONNECTED, TFliteOpFullyConnected);
    REG_TFL_OP(GATHER, TFliteOpGather);
    REG_TFL_OP(GATHER_ND, TFliteOpGatherNd);
    REG_TFL_OP(GREATER, TFliteOpGreater);
    REG_TFL_OP(GREATER_EQUAL, TFliteOpGreaterEqual);
    REG_TFL_OP(LESS, TFliteOpLess);
    REG_TFL_OP(LOGICAL_AND, TFliteOpLogicalAnd);
    REG_TFL_OP(LOGICAL_NOT, TFliteOpLogicalNot);
    REG_TFL_OP(LOGICAL_OR, TFliteOpLogicalOr);
    REG_TFL_OP(LOGISTIC, TFliteOpLogistic);
    REG_TFL_OP(MAXIMUM, TFliteOpMaximum);
    REG_TFL_OP(MAX_POOL_2D, TFliteOpMaxPool2D);
    REG_TFL_OP(MEAN, TFliteOpMean);
    REG_TFL_OP(MINIMUM, TFliteOpMinimum);
    REG_TFL_OP(MIRROR_PAD, TFliteOpMirrorPad);
    REG_TFL_OP(NOT_EQUAL, TFliteOpNotEqual);
    REG_TFL_OP(ONE_HOT, TFliteOpOneHot);
    REG_TFL_OP(PACK, TFliteOpPack);
    REG_TFL_OP(PAD, TFliteOpPad);
<<<<<<< HEAD
    REG_TFL_OP(POW, TFliteOpPow);
=======
    REG_TFL_OP(RANGE, TFliteOpRange);
>>>>>>> 70a2b015
    REG_TFL_OP(REDUCE_ANY, TFliteOpReduceAny);
    REG_TFL_OP(REDUCE_MAX, TFliteOpReduceMax);
    REG_TFL_OP(REDUCE_PROD, TFliteOpReduceProd);
    REG_TFL_OP(RELU, TFliteOpReLU);
    REG_TFL_OP(RELU6, TFliteOpReLU6);
    REG_TFL_OP(RELU_N1_TO_1, TFliteOpReLUN1To1);
    REG_TFL_OP(RESHAPE, TFliteOpReshape);
    REG_TFL_OP(RSQRT, TFliteOpRsqrt);
    REG_TFL_OP(SELECT, TFliteOpSelect);
    REG_TFL_OP(SHAPE, TFliteOpShape);
    REG_TFL_OP(SIN, TFliteOpSin);
    REG_TFL_OP(SLICE, TFliteOpSlice);
    REG_TFL_OP(SOFTMAX, TFliteOpSoftmax);
    REG_TFL_OP(SPACE_TO_BATCH_ND, TFliteOpSpaceToBatchND);
    REG_TFL_OP(SPLIT, TFliteOpSplit);
    REG_TFL_OP(SPLIT_V, TFliteOpSplitV);
    REG_TFL_OP(SQRT, TFliteOpSqrt);
    REG_TFL_OP(SQUARE, TFliteOpSquare);
    REG_TFL_OP(SQUARED_DIFFERENCE, TFliteOpSquaredDifference);
    REG_TFL_OP(SQUEEZE, TFliteOpSqueeze);
    REG_TFL_OP(STRIDED_SLICE, TFliteOpStridedSlice);
    REG_TFL_OP(SUB, TFliteOpSub);
    REG_TFL_OP(SUM, TFliteOpSum);
    REG_TFL_OP(TANH, TFliteOpTanh);
    REG_TFL_OP(TILE, TFliteOpTile);
    REG_TFL_OP(TOPK_V2, TFliteOpTopKV2);
    REG_TFL_OP(TRANSPOSE, TFliteOpTranspose);
    REG_TFL_OP(UNPACK, TFliteOpUnpack);
    REG_TFL_OP(ZEROS_LIKE, TFliteOpZerosLike);

#undef REG_TFL_OP
  }

private:
  std::map<tflite::BuiltinOperator, std::unique_ptr<TFliteOpChef>> _tfliteop_map;
};

} // namespace tflchef

#endif // __TFLITE_OP_REGISTRY_H__<|MERGE_RESOLUTION|>--- conflicted
+++ resolved
@@ -91,11 +91,8 @@
     REG_TFL_OP(ONE_HOT, TFliteOpOneHot);
     REG_TFL_OP(PACK, TFliteOpPack);
     REG_TFL_OP(PAD, TFliteOpPad);
-<<<<<<< HEAD
     REG_TFL_OP(POW, TFliteOpPow);
-=======
     REG_TFL_OP(RANGE, TFliteOpRange);
->>>>>>> 70a2b015
     REG_TFL_OP(REDUCE_ANY, TFliteOpReduceAny);
     REG_TFL_OP(REDUCE_MAX, TFliteOpReduceMax);
     REG_TFL_OP(REDUCE_PROD, TFliteOpReduceProd);
