/*
 * Copyright (c) 2018 Samsung Electronics Co., Ltd. All Rights Reserved
 *
 * Licensed under the Apache License, Version 2.0 (the "License");
 * you may not use this file except in compliance with the License.
 * You may obtain a copy of the License at
 *
 *    http://www.apache.org/licenses/LICENSE-2.0
 *
 * Unless required by applicable law or agreed to in writing, software
 * distributed under the License is distributed on an "AS IS" BASIS,
 * WITHOUT WARRANTIES OR CONDITIONS OF ANY KIND, either express or implied.
 * See the License for the specific language governing permissions and
 * limitations under the License.
 */

#ifndef __TFLITE_OP_REGISTRY_H__
#define __TFLITE_OP_REGISTRY_H__

#include "TFliteOpChef.h"
#include "TFliteOpChefs.h"

#include <memory>

namespace tflchef
{

/**
 * @brief tflchef operator registry
 */
class TFliteOpRegistry
{
public:
  /**
   * @brief Returns registered TFliteOpChef pointer for BuiltinOperator or
   *        nullptr if not registered
   */
  const TFliteOpChef *lookup(tflite::BuiltinOperator op) const
  {
    if (_tfliteop_map.find(op) == _tfliteop_map.end())
      return nullptr;

    return _tfliteop_map.at(op).get();
  }

  static TFliteOpRegistry &get()
  {
    static TFliteOpRegistry me;
    return me;
  }

private:
  TFliteOpRegistry()
  {
#define REG_TFL_OP(OPCODE, CLASS) \
  _tfliteop_map[tflite::BuiltinOperator_##OPCODE] = std::make_unique<CLASS>()

    REG_TFL_OP(ABS, TFliteOpAbs);
    REG_TFL_OP(ADD, TFliteOpAdd);
    REG_TFL_OP(ARG_MAX, TFliteOpArgMax);
    REG_TFL_OP(AVERAGE_POOL_2D, TFliteOpAveragePool2D);
    REG_TFL_OP(BATCH_TO_SPACE_ND, TFliteOpBatchToSpaceND);
    REG_TFL_OP(CAST, TFliteOpCast);
    REG_TFL_OP(CONCATENATION, TFliteOpConcatenation);
    REG_TFL_OP(CONV_2D, TFliteOpConv2D);
    REG_TFL_OP(COS, TFliteOpCos);
    REG_TFL_OP(DEPTHWISE_CONV_2D, TFliteOpDepthwiseConv2D);
    REG_TFL_OP(DIV, TFliteOpDiv);
    REG_TFL_OP(EQUAL, TFliteOpEqual);
    REG_TFL_OP(EXP, TFliteOpExp);
    REG_TFL_OP(FILL, TFliteOpFill);
    REG_TFL_OP(FLOOR_DIV, TFliteOpFloorDiv);
    REG_TFL_OP(FLOOR_MOD, TFliteOpFloorMod);
    REG_TFL_OP(FULLY_CONNECTED, TFliteOpFullyConnected);
    REG_TFL_OP(GATHER, TFliteOpGather);
    REG_TFL_OP(GREATER, TFliteOpGreater);
<<<<<<< HEAD
    REG_TFL_OP(GREATER_EQUAL, TFliteOpGreaterEqual);
=======
    REG_TFL_OP(LESS, TFliteOpLess);
>>>>>>> 25e4e481
    REG_TFL_OP(LOGICAL_AND, TFliteOpLogicalAnd);
    REG_TFL_OP(LOGICAL_NOT, TFliteOpLogicalNot);
    REG_TFL_OP(LOGICAL_OR, TFliteOpLogicalOr);
    REG_TFL_OP(LOGISTIC, TFliteOpLogistic);
    REG_TFL_OP(MAXIMUM, TFliteOpMaximum);
    REG_TFL_OP(MAX_POOL_2D, TFliteOpMaxPool2D);
    REG_TFL_OP(MEAN, TFliteOpMean);
    REG_TFL_OP(ONE_HOT, TFliteOpOneHot);
    REG_TFL_OP(PACK, TFliteOpPack);
    REG_TFL_OP(PAD, TFliteOpPad);
    REG_TFL_OP(REDUCE_PROD, TFliteOpReduceProd);
    REG_TFL_OP(RELU, TFliteOpReLU);
    REG_TFL_OP(RELU6, TFliteOpReLU6);
    REG_TFL_OP(RESHAPE, TFliteOpReshape);
    REG_TFL_OP(RSQRT, TFliteOpRsqrt);
    REG_TFL_OP(SELECT, TFliteOpSelect);
    REG_TFL_OP(SIN, TFliteOpSin);
    REG_TFL_OP(SOFTMAX, TFliteOpSoftmax);
    REG_TFL_OP(SPACE_TO_BATCH_ND, TFliteOpSpaceToBatchND);
    REG_TFL_OP(SPLIT, TFliteOpSplit);
    REG_TFL_OP(SPLIT_V, TFliteOpSplitV);
    REG_TFL_OP(SQRT, TFliteOpSqrt);
    REG_TFL_OP(SQUARE, TFliteOpSquare);
    REG_TFL_OP(SQUARED_DIFFERENCE, TFliteOpSquaredDifference);
    REG_TFL_OP(SQUEEZE, TFliteOpSqueeze);
    REG_TFL_OP(STRIDED_SLICE, TFliteOpStridedSlice);
    REG_TFL_OP(SUB, TFliteOpSub);
    REG_TFL_OP(SUM, TFliteOpSum);
    REG_TFL_OP(TANH, TFliteOpTanh);
    REG_TFL_OP(TILE, TFliteOpTile);
    REG_TFL_OP(TRANSPOSE, TFliteOpTranspose);
    REG_TFL_OP(UNPACK, TFliteOpUnpack);

#undef REG_TFL_OP
  }

private:
  std::map<tflite::BuiltinOperator, std::unique_ptr<TFliteOpChef>> _tfliteop_map;
};

} // namespace tflchef

#endif // __TFLITE_OP_REGISTRY_H__<|MERGE_RESOLUTION|>--- conflicted
+++ resolved
@@ -74,11 +74,8 @@
     REG_TFL_OP(FULLY_CONNECTED, TFliteOpFullyConnected);
     REG_TFL_OP(GATHER, TFliteOpGather);
     REG_TFL_OP(GREATER, TFliteOpGreater);
-<<<<<<< HEAD
     REG_TFL_OP(GREATER_EQUAL, TFliteOpGreaterEqual);
-=======
     REG_TFL_OP(LESS, TFliteOpLess);
->>>>>>> 25e4e481
     REG_TFL_OP(LOGICAL_AND, TFliteOpLogicalAnd);
     REG_TFL_OP(LOGICAL_NOT, TFliteOpLogicalNot);
     REG_TFL_OP(LOGICAL_OR, TFliteOpLogicalOr);
