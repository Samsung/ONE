--- conflicted
+++ resolved
@@ -329,14 +329,11 @@
   optional SqueezeOptions squeeze_options = 146;
   optional FloorModOptions floormod_options = 147;
   optional OneHotOptions onehot_options = 148;
-<<<<<<< HEAD
-  optional ZerosLikeOptions zeros_like_options = 149;
-=======
   optional LessOptions less_options = 149;
   // optional ReducerOptions reducemax_options = 150;
   // optional MaximumMinimumOptions minimum_options = 151;
   // optional ReducerOptions reduce_any_options = 152;
-  // optional ZerosLikeOptions zeros_like_options = 153;
+  optional ZerosLikeOptions zeros_like_options = 153;
   // ConcatEmbeddingsOptions 154
   // LSHProjectionOptions 155
   // SVDFOptions 156
@@ -387,7 +384,6 @@
 
   // NOTE if there are more than two options with same type of Options
   // use the number not listed in the above reserve list
->>>>>>> 3e974f09
 }
 
 // For additional subgraphs
