syntax = "proto2";

package tflchef;

//
// Initial version
//  - Our initial version
//
// Version 1
//  - Backward compatible with Initial version
//  - Added Graph to represent sub graphs
//  - Added name, version(default as 1), graph in ModelRecipe
//

// This enum value corresponds to TensorType in TensorFlow Lite schema
enum TensorType {
  FLOAT32 = 0;
  INT32 = 2;
  UINT8 = 3;
  INT64 = 4;
  BOOL = 6;
}

message TensorShape {
  repeated uint32 dim = 3;
}

message TensorFiller {
  optional string tag = 1;
  repeated string arg = 2;
}

message TensorQuantization {
  repeated float min = 1;
  repeated float max = 2;
  repeated float scale = 3;
  repeated int64 zero_point = 4;
}

message Operand {
  optional string name = 1;
  optional TensorType type = 2;
  optional TensorShape shape = 3;
  optional TensorFiller filler = 4;
  optional TensorQuantization quant = 5;
}

// This enum value corresponds to Padding in TensorFlow Lite schema
enum Padding {
  SAME = 0;
  VALID = 1;
}

// This enum value corresponds to ActivationFunctionType in TensorFlow Lite schema
enum Activation {
  NONE = 0;
  RELU = 1;
  RELU_N1_TO_1 = 2;
  RELU6 = 3;
}

// This enum value corresponds to MirrorPadMode in TensorFlow Lite schema
enum MirrorPadMode {
  REFLECT = 0;
  SYMMETRIC = 1;
}

message Conv2DOptions
{
  optional Padding padding = 1 [default = VALID];
  optional int32 stride_w = 2 [default = 1];
  optional int32 stride_h = 3 [default = 1];
  optional Activation activation = 4 [default = NONE];
}

message Pool2DOptions {
  optional Padding padding = 1 [default = VALID];
  optional int32 stride_w = 2 [default = 1];
  optional int32 stride_h = 3 [default = 1];
  optional int32 filter_width = 4 [default = 1];
  optional int32 filter_height = 5 [ default = 1];
  optional Activation activation = 6 [default = NONE];
}

message ConcatenationOptions {
  optional int32 axis = 1 [default = 0];
  optional Activation activation = 2 [default = NONE];
}

message ReshapeOptions {
  repeated int32 new_shape = 1;
}

message DepthwiseConv2DOptions
{
  optional Padding padding = 1 [default = VALID];
  optional int32 stride_w = 2 [default = 1];
  optional int32 stride_h = 3 [default = 1];
  optional int32 depth_multiplier = 4 [default = 1];
  optional Activation activation = 5 [default = NONE];
}

message SubOptions {
  optional Activation activation = 1 [default = NONE];
}

message DivOptions {
  optional Activation activation = 1 [default = NONE];
}

message FloorDivOptions {
  // None
}

message FloorModOptions {
  // None
}

message FullyConnectedOptions {
  optional Activation activation = 1 [default = NONE];
}

message AddOptions {
  optional Activation activation = 1 [default = NONE];
}

message ArgMaxOptions {
  optional TensorType output_type = 1 [default = INT64];
}

message PackOptions {
  optional int32 values_count = 1;
  optional int32 axis = 2 [default = 0];
}

message PadOptions {
  // None
}

message MirrorPadOptions {
  optional MirrorPadMode mode = 1 [default = REFLECT];
}

message SoftmaxOptions {
  optional float beta = 1 [default = 0.0];
}

message MulOptions {
  optional Activation activation = 1 [default = NONE];
}

message RangeOptions {
  // None
}

message ReducerOptions {
  optional bool keep_dims = 1 [ default = false ];
}

message LogicalOrOptions {
  // None
}

message LogicalNotOptions {
  // None
}

message LogicalAndOptions {
  // None
}

message TransposeOptions {
  // None
}

message AbsOptions {
  // None
}

message CosOptions {
  // None
}

message EqualOptions {
  // None
}

message ShapeOptions {
  optional TensorType out_type = 1 [default = INT32];
}

message BatchToSpaceNDOptions {
  // None
}

message SpaceToBatchNDOptions {
  // None
}

message StridedSliceOptions {
  optional int32 begin_mask = 1;
  optional int32 end_mask = 2;
  optional int32 ellipsis_mask = 3;
  optional int32 new_axis_mask = 4;
  optional int32 shrink_axis_mask = 5;
}

message SliceOptions {
  // None
}

message ExpOptions {
  // None
}

message ExpandDimsOptions {
  // None
}

message UnpackOptions {
  optional int32 num = 1;
  optional int32 axis = 2 [default = 0];
}

message GatherOptions {
  optional int32 axis = 1 [default = 0];
}

message TileOptions {
  // None
}

message BatchMatMulOptions {
  optional bool adjoint_lhs = 1 [default = false];
  optional bool adjoint_rhs = 2 [default = false];
}

message IfOptions {
  optional int32 then_subgraph_index = 1;
  optional int32 else_subgraph_index = 2;
}

message WhileOptions {
  optional int32 cond_subgraph_index = 1;
  optional int32 body_subgraph_index = 2;
}

message CastOptions {
  optional TensorType in_data_type = 1 [default = FLOAT32];
  optional TensorType out_data_type = 2 [default = FLOAT32];
}

message SquareOptions {
  // None
}

message MaximumMinimumOptions {
  //None
}

message GreaterEqualOptions {
  // None
}

message SelectOptions {
  // None
}

message SplitOptions {
  optional int32 num_splits = 1;
}

message SplitVOptions {
  optional int32 num_splits = 1;
}

message SquaredDifferenceOptions {
  // None
}

message FillOptions {
  // None
}

message GreaterOptions {
  // None 
}

message LessOptions {
  // None
}

message SqueezeOptions {
  repeated int32 squeeze_dim = 1;
}

message OneHotOptions {
  optional int32 axis = 1 [default = -1];
}

message TopKV2Options {
  // None
}

message ZerosLikeOptions {
  // None
}

message GatherNdOptions {
  // None
}

<<<<<<< HEAD
message PowOptions {
=======
message NotEqualOptions {
>>>>>>> 70a2b015
  // None
}

message Operation {
  optional string type = 1;
  repeated string input = 2;
  repeated string output = 3;

  optional Conv2DOptions conv2d_options = 100;
  optional Pool2DOptions averagepool2d_options = 101;
  optional ConcatenationOptions concatenation_options = 102;
  optional Pool2DOptions maxpool2d_options = 103;
  optional ReshapeOptions reshape_options = 104;
  optional DepthwiseConv2DOptions depthwiseconv2d_options = 105;
  optional SubOptions sub_options = 106;
  optional DivOptions div_options = 107;
  optional FullyConnectedOptions fullyconnected_options = 108;
  optional AddOptions add_options = 109;
  optional ArgMaxOptions argmax_options = 110;
  optional PadOptions pad_options = 111;
  optional SoftmaxOptions softmax_options = 112;
  optional MulOptions mul_options = 113;
  optional ReducerOptions mean_options = 114;
  optional TransposeOptions transpose_options = 115;
  optional PackOptions pack_options = 116;
  optional LogicalOrOptions logical_or_options = 117;
  optional LogicalNotOptions logical_not_options = 118;
  optional LogicalAndOptions logical_and_options = 119;
  optional AbsOptions abs_options = 120;
  optional CosOptions cos_options = 121;
  optional EqualOptions equal_options = 122;
  optional ShapeOptions shape_options = 123;
  optional FloorDivOptions floordiv_options = 124;
  optional BatchToSpaceNDOptions batch_to_space_options = 125;
  optional ExpOptions exp_options = 126;
  optional UnpackOptions unpack_options = 127;
  optional GatherOptions gather_options = 128;
  optional BatchMatMulOptions batch_matmul_options = 129;
  optional TileOptions tile_options = 130;
  optional IfOptions if_options = 131;
  optional WhileOptions while_options = 132;
  optional SpaceToBatchNDOptions space_to_batch_nd_options = 133;
  optional CastOptions cast_options = 134;
  optional GreaterEqualOptions greaterequal_options = 135;
  optional MaximumMinimumOptions maximum_options = 136;
  optional StridedSliceOptions strided_slice_options = 137;
  optional SquaredDifferenceOptions squared_difference_options = 138;
  optional FillOptions fill_options = 139;
  optional SelectOptions select_options = 140;
  optional ReducerOptions reduce_prod_options = 141;
  optional SplitOptions split_options = 142;
  optional SplitVOptions split_v_options = 143;
  optional ReducerOptions sum_options = 144;
  optional GreaterOptions greater_options = 145;
  optional SqueezeOptions squeeze_options = 146;
  optional FloorModOptions floormod_options = 147;
  optional OneHotOptions onehot_options = 148;
  optional LessOptions less_options = 149;
  optional ReducerOptions reduce_max_options = 150;
  optional MaximumMinimumOptions minimum_options = 151;
  optional ReducerOptions reduce_any_options = 152;
  optional ZerosLikeOptions zeros_like_options = 153;
  // ConcatEmbeddingsOptions 154
  // LSHProjectionOptions 155
  // SVDFOptions 156
  // RNNOptions 157
  // L2NormOptions 158
  // LocalResponseNormalizationOptions 159
  // LSTMOptions 160
  // ResizeBilinearOptions 161
  // CallOptions 162
  // SkipGramOptions 163
  // SpaceToDepthOptions 164
  // EmbeddingLookupSparseOptions 165
  // SequenceRNNOptions 166
  optional TopKV2Options topk_v2_options = 167;
  // LogSoftmaxOptions 168
  // DequantizeOptions 169
  // NegOptions 170
  // PadV2Options 171
  // LessEqualOptions 172
  optional SliceOptions slice_options = 173;
  // TransposeConvOptions 174
  // SparseToDenseOptions 175
  optional PowOptions pow_options = 176;
  // ArgMinOptions 177
  // FakeQuantOptions 178
  // BidirectionalSequenceLSTMOptions 179
  // BidirectionalSequenceRNNOptions 180
  // UnidirectionalSequenceLSTMOptions 181
  optional RangeOptions range_options = 182;
  // ResizeNearestNeighborOptions 183
  // LeakyReluOptions 184
  optional MirrorPadOptions mirrorpad_options = 185;
  // UniqueOptions 186
  // ReverseV2Options 187
  // AddNOptions 188
  optional GatherNdOptions gather_nd_options = 189;
  // WhereOptions 190
  // RankOptions 191
  // ReverseSequenceOptions 192
  // MatrixDiagOptions 193
  // QuantizeOptions 194
  // MatrixSetDiagOptions 195
  // HardSwishOptions 196
  // DepthToSpaceOptions 197
  // NonMaxSuppressionV4Options 198
  // NonMaxSuppressionV5Options 199
  // ScatterNdOptions 200
  optional NotEqualOptions notequal_options = 201;
  optional ExpandDimsOptions expand_dims_options = 202;

  // NOTE if there are more than two options with same type of Options
  // use the number not listed in the above reserve list
}

// For additional subgraphs
message Graph {
  repeated Operand operand = 1;
  repeated Operation operation = 2;
  repeated string input = 3;
  repeated string output = 4;
  optional string name = 5;
}

message ModelRecipe {
  repeated Operand operand = 1;
  repeated Operation operation = 2;
  repeated string input = 3;
  repeated string output = 4;
  optional string name = 5;
  optional uint32 version = 6 [default = 1];
  repeated Graph graph = 7;
}<|MERGE_RESOLUTION|>--- conflicted
+++ resolved
@@ -310,11 +310,11 @@
   // None
 }
 
-<<<<<<< HEAD
+message NotEqualOptions {
+  // None
+}
+
 message PowOptions {
-=======
-message NotEqualOptions {
->>>>>>> 70a2b015
   // None
 }
 
