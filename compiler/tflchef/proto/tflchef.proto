syntax = "proto2";

package tflchef;

//
// Initial version
//  - Our initial version
//
// Version 1
//  - Backward compatible with Initial version
//  - Added Graph to represent sub graphs
//  - Added name, version(default as 1), graph in ModelRecipe
//

// This enum value corresponds to TensorType in TensorFlow Lite schema
enum TensorType {
  FLOAT32 = 0;
  INT32 = 2;
  UINT8 = 3;
  INT64 = 4;
  BOOL = 6;
}

message TensorShape {
  repeated uint32 dim = 3;
}

message TensorFiller {
  optional string tag = 1;
  repeated string arg = 2;
}

message TensorQuantization {
  repeated float min = 1;
  repeated float max = 2;
  repeated float scale = 3;
  repeated int64 zero_point = 4;
}

message Operand {
  optional string name = 1;
  optional TensorType type = 2;
  optional TensorShape shape = 3;
  optional TensorFiller filler = 4;
  optional TensorQuantization quant = 5;
}

// This enum value corresponds to Padding in TensorFlow Lite schema
enum Padding {
  SAME = 0;
  VALID = 1;
}

// This enum value corresponds to ActivationFunctionType in TensorFlow Lite schema
enum Activation {
  NONE = 0;
  RELU = 1;
  RELU_N1_TO_1 = 2;
  RELU6 = 3;
}

// This enum value corresponds to MirrorPadMode in TensorFlow Lite schema
enum MirrorPadMode {
  REFLECT = 0;
  SYMMETRIC = 1;
}

message Conv2DOptions
{
  optional Padding padding = 1 [default = VALID];
  optional int32 stride_w = 2 [default = 1];
  optional int32 stride_h = 3 [default = 1];
  optional Activation activation = 4 [default = NONE];
  optional int32 dilation_w_factor = 5 [default = 1];
  optional int32 dilation_h_factor = 6 [default = 1];
}

message Pool2DOptions {
  optional Padding padding = 1 [default = VALID];
  optional int32 stride_w = 2 [default = 1];
  optional int32 stride_h = 3 [default = 1];
  optional int32 filter_width = 4 [default = 1];
  optional int32 filter_height = 5 [ default = 1];
  optional Activation activation = 6 [default = NONE];
}

message ConcatenationOptions {
  optional int32 axis = 1 [default = 0];
  optional Activation activation = 2 [default = NONE];
}

message ReshapeOptions {
  repeated int32 new_shape = 1;
}

message DepthwiseConv2DOptions
{
  optional Padding padding = 1 [default = VALID];
  optional int32 stride_w = 2 [default = 1];
  optional int32 stride_h = 3 [default = 1];
  optional int32 depth_multiplier = 4 [default = 1];
  optional Activation activation = 5 [default = NONE];
  optional int32 dilation_w_factor = 6 [default = 1];
  optional int32 dilation_h_factor = 7 [default = 1];
}

message ScatterNdOptions {
  // None
}

message SubOptions {
  optional Activation activation = 1 [default = NONE];
}

message DivOptions {
  optional Activation activation = 1 [default = NONE];
}

message FloorDivOptions {
  // None
}

message FloorModOptions {
  // None
}

message FullyConnectedOptions {
  optional Activation activation = 1 [default = NONE];
}

message AddOptions {
  optional Activation activation = 1 [default = NONE];
}

message AddNOptions {
  // None
}

message ArgMaxOptions {
  optional TensorType output_type = 1 [default = INT64];
}

message ArgMinOptions {
  optional TensorType output_type = 1 [default = INT64];
}

message PackOptions {
  optional int32 values_count = 1;
  optional int32 axis = 2 [default = 0];
}

message PadOptions {
  // None
}

message MirrorPadOptions {
  optional MirrorPadMode mode = 1 [default = REFLECT];
}

message SoftmaxOptions {
  optional float beta = 1 [default = 0.0];
}

message MulOptions {
  optional Activation activation = 1 [default = NONE];
}

message NegOptions {
  // None
}

message RangeOptions {
  // None
}

message ReducerOptions {
  optional bool keep_dims = 1 [ default = false ];
}

message SpaceToDepthOptions {
  optional int32 block_size = 1;
}

message LogicalOrOptions {
  // None
}

message LogicalNotOptions {
  // None
}

message LogicalAndOptions {
  // None
}

message TransposeOptions {
  // None
}

message AbsOptions {
  // None
}

message CosOptions {
  // None
}

message EqualOptions {
  // None
}

message ShapeOptions {
  optional TensorType out_type = 1 [default = INT32];
}

message BatchToSpaceNDOptions {
  // None
}

message SpaceToBatchNDOptions {
  // None
}

message StridedSliceOptions {
  optional int32 begin_mask = 1;
  optional int32 end_mask = 2;
  optional int32 ellipsis_mask = 3;
  optional int32 new_axis_mask = 4;
  optional int32 shrink_axis_mask = 5;
}

message SliceOptions {
  // None
}

message ExpOptions {
  // None
}

message ExpandDimsOptions {
  // None
}

message UnpackOptions {
  optional int32 num = 1;
  optional int32 axis = 2 [default = 0];
}

message GatherOptions {
  optional int32 axis = 1 [default = 0];
}

message TileOptions {
  // None
}

message BatchMatMulOptions {
  optional bool adj_x = 1 [default = false];
  optional bool adj_y = 2 [default = false];
}

message IfOptions {
  optional int32 then_subgraph_index = 1;
  optional int32 else_subgraph_index = 2;
}

message WhileOptions {
  optional int32 cond_subgraph_index = 1;
  optional int32 body_subgraph_index = 2;
}

message CastOptions {
  optional TensorType in_data_type = 1 [default = FLOAT32];
  optional TensorType out_data_type = 2 [default = FLOAT32];
}

message SquareOptions {
  // None
}

message MaximumMinimumOptions {
  //None
}

message GreaterEqualOptions {
  // None
}

message SelectOptions {
  // None
}

message SelectV2Options {
  // None
}

message SplitOptions {
  optional int32 num_splits = 1;
}

message SplitVOptions {
  optional int32 num_splits = 1;
}

message SquaredDifferenceOptions {
  // None
}

message FillOptions {
  // None
}

message GreaterOptions {
  // None 
}

message L2NormOptions {
  optional Activation activation = 1 [default = NONE];
}

message LessOptions {
  // None
}

message LessEqualOptions {
  // None
}

message LocalResponseNormalizationOptions {
  optional int32 radius = 1 [default = 5];
  optional float bias = 2 [default = 1.0];
  optional float alpha = 3 [default = 1.0];
  optional float beta = 4 [default = 0.5];
}

message MatMulOptions {
  optional bool transpose_a = 1 [default = false];
  optional bool transpose_b = 2 [default = false];
}

message SqueezeOptions {
  repeated int32 squeeze_dim = 1;
}

message OneHotOptions {
  optional int32 axis = 1 [default = -1];
}

message TopKV2Options {
  // None
}

message LogSoftmaxOptions {
  // None
}

message ZerosLikeOptions {
  // None
}

message GatherNdOptions {
  // None
}

message NotEqualOptions {
  // None
}

message PowOptions {
  // None
}

message LeakyReluOptions {
  optional float alpha = 1 [default = 0.2];
}

message ResizeNearestNeighborOptions {
  optional bool align_corners = 1 [default = false];
}

message ResizeBilinearOptions {
  optional bool align_corners = 1 [default = false];
  optional bool half_pixel_centers = 2 [default = false];
}

message DepthToSpaceOptions {
  optional int32 block_size = 1;
}

message TransposeConvOptions {
  optional Padding padding = 1 [default = VALID];
  optional int32 stride_w = 2 [default = 1];
  optional int32 stride_h = 3 [default = 1];
}

message ReverseSequenceOptions {
  optional int32 seq_dim = 1 [default = 0];
  optional int32 batch_dim = 2 [default = 0];
}

message RankOptions {
  // NONE
}

message SegmentSumOptions {
  // NONE
}

message UniqueOptions {
  optional TensorType idx_out_type = 1 [default = INT32];
}

message WhereOptions {
 // None
}

message SparseToDenseOptions {
  optional bool validate_indices = 1 [default = true];
}

message ReverseV2Options {
  // None
}

message MatrixDiagOptions {
  // NONE
}

message MatrixSetDiagOptions {
  // NONE
}

message Operation {
  optional string type = 1;
  repeated string input = 2;
  repeated string output = 3;

  optional Conv2DOptions conv2d_options = 100;
  optional Pool2DOptions averagepool2d_options = 101;
  optional ConcatenationOptions concatenation_options = 102;
  optional Pool2DOptions maxpool2d_options = 103;
  optional ReshapeOptions reshape_options = 104;
  optional DepthwiseConv2DOptions depthwiseconv2d_options = 105;
  optional SubOptions sub_options = 106;
  optional DivOptions div_options = 107;
  optional FullyConnectedOptions fullyconnected_options = 108;
  optional AddOptions add_options = 109;
  optional ArgMaxOptions argmax_options = 110;
  optional PadOptions pad_options = 111;
  optional SoftmaxOptions softmax_options = 112;
  optional MulOptions mul_options = 113;
  optional ReducerOptions mean_options = 114;
  optional TransposeOptions transpose_options = 115;
  optional PackOptions pack_options = 116;
  optional LogicalOrOptions logical_or_options = 117;
  optional LogicalNotOptions logical_not_options = 118;
  optional LogicalAndOptions logical_and_options = 119;
  optional AbsOptions abs_options = 120;
  optional CosOptions cos_options = 121;
  optional EqualOptions equal_options = 122;
  optional ShapeOptions shape_options = 123;
  optional FloorDivOptions floordiv_options = 124;
  optional BatchToSpaceNDOptions batch_to_space_options = 125;
  optional ExpOptions exp_options = 126;
  optional UnpackOptions unpack_options = 127;
  optional GatherOptions gather_options = 128;
  optional BatchMatMulOptions batch_matmul_options = 129;
  optional TileOptions tile_options = 130;
  optional IfOptions if_options = 131;
  optional WhileOptions while_options = 132;
  optional SpaceToBatchNDOptions space_to_batch_nd_options = 133;
  optional CastOptions cast_options = 134;
  optional GreaterEqualOptions greaterequal_options = 135;
  optional MaximumMinimumOptions maximum_options = 136;
  optional StridedSliceOptions strided_slice_options = 137;
  optional SquaredDifferenceOptions squared_difference_options = 138;
  optional FillOptions fill_options = 139;
  optional SelectOptions select_options = 140;
  optional ReducerOptions reduce_prod_options = 141;
  optional SplitOptions split_options = 142;
  optional SplitVOptions split_v_options = 143;
  optional ReducerOptions sum_options = 144;
  optional GreaterOptions greater_options = 145;
  optional SqueezeOptions squeeze_options = 146;
  optional FloorModOptions floormod_options = 147;
  optional OneHotOptions onehot_options = 148;
  optional LessOptions less_options = 149;
  optional ReducerOptions reduce_max_options = 150;
  optional MaximumMinimumOptions minimum_options = 151;
  optional ReducerOptions reduce_any_options = 152;
  optional ZerosLikeOptions zeros_like_options = 153;
  // ConcatEmbeddingsOptions 154
  // LSHProjectionOptions 155
  // SVDFOptions 156
  // RNNOptions 157
  optional L2NormOptions l2norm_options = 158;
  optional LocalResponseNormalizationOptions local_response_normalization_options = 159;
  // LSTMOptions 160
  optional ResizeBilinearOptions resize_bilinear_options = 161;
  // CallOptions 162
  // SkipGramOptions 163
  optional SpaceToDepthOptions space_to_depth_options = 164;
  // EmbeddingLookupSparseOptions 165
  // SequenceRNNOptions 166
  optional TopKV2Options topk_v2_options = 167;
  optional LogSoftmaxOptions log_softmax_options = 168;
  // DequantizeOptions 169
  optional NegOptions neg_options = 170;
  // PadV2Options 171
  optional LessEqualOptions lessequal_options = 172;
  optional SliceOptions slice_options = 173;
  optional TransposeConvOptions transpose_conv_options = 174;
  optional SparseToDenseOptions sparse_to_dense_options = 175;
  optional PowOptions pow_options = 176;
  optional ArgMinOptions argmin_options = 177;
  // FakeQuantOptions 178
  // BidirectionalSequenceLSTMOptions 179
  // BidirectionalSequenceRNNOptions 180
  // UnidirectionalSequenceLSTMOptions 181
  optional RangeOptions range_options = 182;
  optional ResizeNearestNeighborOptions resize_nearest_neighbor_options = 183;
  optional LeakyReluOptions leaky_relu_options = 184;
  optional MirrorPadOptions mirrorpad_options = 185;
<<<<<<< HEAD
  optional UniqueOptions unique_options = 186;
  // ReverseV2Options 187
=======
  // UniqueOptions 186
  optional ReverseV2Options reversev2_options = 187;
>>>>>>> 802174ea
  // AddNOptions 188
  optional GatherNdOptions gather_nd_options = 189;
  optional WhereOptions where_options = 190;
  optional RankOptions rank_options = 191;
  optional ReverseSequenceOptions reverse_sequence_options = 192;
  optional MatrixDiagOptions matrix_diag_options = 193;
  // QuantizeOptions 194
  optional MatrixSetDiagOptions matrix_set_diag_options = 195;
  // HardSwishOptions 196
  optional DepthToSpaceOptions depth_to_space_options = 197;
  // NonMaxSuppressionV4Options 198
  // NonMaxSuppressionV5Options 199
  optional ScatterNdOptions scatter_nd_options = 200;
  optional NotEqualOptions notequal_options = 201;
  optional ExpandDimsOptions expand_dims_options = 202;
  optional Pool2DOptions l2pool2d_options = 203;
  optional ReducerOptions all_options = 204;
  optional ReducerOptions reduce_min_options = 205;
  optional SegmentSumOptions segment_sum_options = 206;
  optional AddNOptions add_n_options = 207;
  optional MatMulOptions matmul_options = 208;

  // NOTE if there are more than two options with same type of Options
  // use the number not listed in the above reserve list
}

// For additional subgraphs
message Graph {
  repeated Operand operand = 1;
  repeated Operation operation = 2;
  repeated string input = 3;
  repeated string output = 4;
  optional string name = 5;
}

message ModelRecipe {
  repeated Operand operand = 1;
  repeated Operation operation = 2;
  repeated string input = 3;
  repeated string output = 4;
  optional string name = 5;
  optional uint32 version = 6 [default = 1];
  repeated Graph graph = 7;
}<|MERGE_RESOLUTION|>--- conflicted
+++ resolved
@@ -521,13 +521,8 @@
   optional ResizeNearestNeighborOptions resize_nearest_neighbor_options = 183;
   optional LeakyReluOptions leaky_relu_options = 184;
   optional MirrorPadOptions mirrorpad_options = 185;
-<<<<<<< HEAD
   optional UniqueOptions unique_options = 186;
-  // ReverseV2Options 187
-=======
-  // UniqueOptions 186
   optional ReverseV2Options reversev2_options = 187;
->>>>>>> 802174ea
   // AddNOptions 188
   optional GatherNdOptions gather_nd_options = 189;
   optional WhereOptions where_options = 190;
