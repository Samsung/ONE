syntax = "proto2";

package tflchef;

//
// Initial version
//  - Our initial version
//
// Version 1
//  - Backward compatible with Initial version
//  - Added Graph to represent sub graphs
//  - Added name, version(default as 1), graph in ModelRecipe
//

// This enum value corresponds to TensorType in TensorFlow Lite schema
enum TensorType {
  FLOAT32 = 0;
  INT32 = 2;
  UINT8 = 3;
  INT64 = 4;
  BOOL = 6;
}

message TensorShape {
  repeated uint32 dim = 3;
}

message TensorFiller {
  optional string tag = 1;
  repeated string arg = 2;
}

message TensorQuantization {
  repeated float min = 1;
  repeated float max = 2;
  repeated float scale = 3;
  repeated int64 zero_point = 4;
}

message Operand {
  optional string name = 1;
  optional TensorType type = 2;
  optional TensorShape shape = 3;
  optional TensorFiller filler = 4;
  optional TensorQuantization quant = 5;
}

// This enum value corresponds to Padding in TensorFlow Lite schema
enum Padding {
  SAME = 0;
  VALID = 1;
}

// This enum value corresponds to ActivationFunctionType in TensorFlow Lite schema
enum Activation {
  NONE = 0;
  RELU = 1;
  RELU6 = 3;
}

message Conv2DOptions
{
  optional Padding padding = 1 [default = VALID];
  optional int32 stride_w = 2 [default = 1];
  optional int32 stride_h = 3 [default = 1];
  optional Activation activation = 4 [default = NONE];
}

message Pool2DOptions {
  optional Padding padding = 1 [default = VALID];
  optional int32 stride_w = 2 [default = 1];
  optional int32 stride_h = 3 [default = 1];
  optional int32 filter_width = 4 [default = 1];
  optional int32 filter_height = 5 [ default = 1];
  optional Activation activation = 6 [default = NONE];
}

message ConcatenationOptions {
  optional int32 axis = 1 [default = 0];
  optional Activation activation = 2 [default = NONE];
}

message ReshapeOptions {
  repeated int32 new_shape = 1;
}

message DepthwiseConv2DOptions
{
  optional Padding padding = 1 [default = VALID];
  optional int32 stride_w = 2 [default = 1];
  optional int32 stride_h = 3 [default = 1];
  optional int32 depth_multiplier = 4 [default = 1];
  optional Activation activation = 5 [default = NONE];
}

message SubOptions {
  optional Activation activation = 1 [default = NONE];
}

message DivOptions {
  optional Activation activation = 1 [default = NONE];
}

message FloorDivOptions {
  // None
}

message FullyConnectedOptions {
  optional Activation activation = 1 [default = NONE];
}

message AddOptions {
  optional Activation activation = 1 [default = NONE];
}

message ArgMaxOptions {
  optional TensorType output_type = 1 [default = INT64];
}

message PackOptions {
  optional int32 values_count = 1;
  optional int32 axis = 2 [default = 0];
}

message PadOptions {
  // None
}

message SoftmaxOptions {
  optional float beta = 1 [default = 0.0];
}

message MulOptions {
  optional Activation activation = 1 [default = NONE];
}

message ReducerOptions {
  optional bool keep_dims = 1 [ default = false ];
}

message LogicalOrOptions {
  // None
}

message LogicalNotOptions {
  // None
}

message LogicalAndOptions {
  // None
}

message TransposeOptions {
  // None
}

message AbsOptions {
  // None
}

message CosOptions {
  // None
}

message EqualOptions {
  // None
}

message ShapeOptions {
  optional TensorType out_type = 1 [default = INT32];
}

message BatchToSpaceNDOptions {
  // None
}

message SpaceToBatchNDOptions {
  // None
}

message StridedSliceOptions {
  optional int32 begin_mask = 1;
  optional int32 end_mask = 2;
  optional int32 ellipsis_mask = 3;
  optional int32 new_axis_mask = 4;
  optional int32 shrink_axis_mask = 5;
}

message ExpOptions {
  // None
}

message UnpackOptions {
  optional int32 num = 1;
  optional int32 axis = 2 [default = 0];
}

message GatherOptions {
  optional int32 axis = 1 [default = 0];
}

message TileOptions {
  // None
}

message BatchMatMulOptions {
  optional bool adjoint_lhs = 1 [default = false];
  optional bool adjoint_rhs = 2 [default = false];
}

message IfOptions {
  optional int32 then_subgraph_index = 1;
  optional int32 else_subgraph_index = 2;
}

message WhileOptions {
  optional int32 cond_subgraph_index = 1;
  optional int32 body_subgraph_index = 2;
}

message CastOptions {
  optional TensorType in_data_type = 1 [default = FLOAT32];
  optional TensorType out_data_type = 2 [default = FLOAT32];
}

message SquareOptions {
  // None
}

<<<<<<< HEAD
message SquaredDifferenceOptions {
=======
message MaximumMinimumOptions {
>>>>>>> 1b132f07
  // None
}

message Operation {
  optional string type = 1;
  repeated string input = 2;
  repeated string output = 3;

  optional Conv2DOptions conv2d_options = 100;
  optional Pool2DOptions averagepool2d_options = 101;
  optional ConcatenationOptions concatenation_options = 102;
  optional Pool2DOptions maxpool2d_options = 103;
  optional ReshapeOptions reshape_options = 104;
  optional DepthwiseConv2DOptions depthwiseconv2d_options = 105;
  optional SubOptions sub_options = 106;
  optional DivOptions div_options = 107;
  optional FullyConnectedOptions fullyconnected_options = 108;
  optional AddOptions add_options = 109;
  optional ArgMaxOptions argmax_options = 110;
  optional PadOptions pad_options = 111;
  optional SoftmaxOptions softmax_options = 112;
  optional MulOptions mul_options = 113;
  optional ReducerOptions mean_options = 114;
  optional TransposeOptions transpose_options = 115;
  optional PackOptions pack_options = 116;
  optional LogicalOrOptions logical_or_options = 117;
  optional LogicalNotOptions logical_not_options = 118;
  optional LogicalAndOptions logical_and_options = 119;
  optional AbsOptions abs_options = 120;
  optional CosOptions cos_options = 121;
  optional EqualOptions equal_options = 122;
  optional ShapeOptions shape_options = 123;
  optional FloorDivOptions floordiv_options = 124;
  optional BatchToSpaceNDOptions batch_to_space_options = 125;
  optional ExpOptions exp_options = 126;
  optional UnpackOptions unpack_options = 127;
  optional GatherOptions gather_options = 128;
  optional BatchMatMulOptions batch_matmul_options = 129;
  optional TileOptions tile_options = 130;
  optional IfOptions if_options = 131;
  optional WhileOptions while_options = 132;
  optional SpaceToBatchNDOptions space_to_batch_nd_options = 133;
  optional CastOptions cast_options = 134;
  // optional GreaterEqualOptions greaterequal_options = 135;
  optional MaximumMinimumOptions maximum_options = 136;
  optional StridedSliceOptions strided_slice_options = 137;
  optional SquaredDifferenceOptions squared_difference_options = 138;
}

// For additional subgraphs
message Graph {
  repeated Operand operand = 1;
  repeated Operation operation = 2;
  repeated string input = 3;
  repeated string output = 4;
  optional string name = 5;
}

message ModelRecipe {
  repeated Operand operand = 1;
  repeated Operation operation = 2;
  repeated string input = 3;
  repeated string output = 4;
  optional string name = 5;
  optional uint32 version = 6 [default = 1];
  repeated Graph graph = 7;
}<|MERGE_RESOLUTION|>--- conflicted
+++ resolved
@@ -227,11 +227,11 @@
   // None
 }
 
-<<<<<<< HEAD
+message MaximumMinimumOptions {
+  // None
+}
+
 message SquaredDifferenceOptions {
-=======
-message MaximumMinimumOptions {
->>>>>>> 1b132f07
   // None
 }
 
