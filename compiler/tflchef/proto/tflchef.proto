--- conflicted
+++ resolved
@@ -300,11 +300,8 @@
   optional ReducerOptions reduce_prod_options = 141;
   optional SplitOptions split_options = 142;
   optional SplitVOptions split_v_options = 143;
-<<<<<<< HEAD
-  optional GreaterOptions greater_options = 144;
-=======
   optional ReducerOptions sum_options = 144;
->>>>>>> 095f8a08
+  optional GreaterOptions greater_options = 145;
 }
 
 // For additional subgraphs
