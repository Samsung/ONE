/*
 * Copyright (c) 2020 Samsung Electronics Co., Ltd. All Rights Reserved
 *
 * Licensed under the Apache License, Version 2.0 (the "License");
 * you may not use this file except in compliance with the License.
 * You may obtain a copy of the License at
 *
 *    http://www.apache.org/licenses/LICENSE-2.0
 *
 * Unless required by applicable law or agreed to in writing, software
 * distributed under the License is distributed on an "AS IS" BASIS,
 * WITHOUT WARRANTIES OR CONDITIONS OF ANY KIND, either express or implied.
 * See the License for the specific language governing permissions and
 * limitations under the License.
 */

#include "kernels/Conv2D.h"
#include "kernels/TestUtils.h"
#include "luci_interpreter/TestMemoryManager.h"

namespace luci_interpreter
{
namespace kernels
{
namespace
{

using namespace testing;

class Conv2DTest : public ::testing::Test
{
protected:
  void SetUp() override { _memory_manager = std::make_unique<TestMemoryManager>(); }

  std::unique_ptr<IMemoryManager> _memory_manager;
};

TEST_F(Conv2DTest, Float)
{
  Shape input_shape{1, 4, 3, 2};
  Shape filter_shape{2, 2, 2, 2};
  Shape bias_shape{2};
  std::vector<float> input_data{
    1,  2,  3,  4,  5,  6,  // row = 0
    7,  8,  9,  10, 11, 12, // row = 1
    13, 14, 15, 16, 17, 18, // row = 2
    19, 20, 21, 22, 23, 24, // row = 3
  };
  std::vector<float> filter_data{
    1,  2,  -3, -4, // out = 0, row = 0
    -5, 6,  -7, 8,  // out = 1, row = 0
    4,  -2, 3,  -1, // out = 0, row = 1
    -8, -6, 7,  5,  // out = 1, row = 1
  };
  std::vector<float> bias_data{1, 2};
  Tensor input_tensor =
    makeInputTensor<DataType::FLOAT32>(input_shape, input_data, _memory_manager.get());
  Tensor filter_tensor =
    makeInputTensor<DataType::FLOAT32>(filter_shape, filter_data, _memory_manager.get());
  Tensor bias_tensor =
    makeInputTensor<DataType::FLOAT32>(bias_shape, bias_data, _memory_manager.get());
  Tensor im2col(DataType::FLOAT32, Shape({}), {}, "");
  Tensor output_tensor = makeOutputTensor(DataType::FLOAT32);

  Conv2DParams params{};
  params.padding = Padding::VALID;
  params.stride_height = 2;
  params.stride_width = 1;
  params.dilation_height_factor = 1;
  params.dilation_width_factor = 1;
  params.activation = Activation::RELU;

  Conv2D kernel(&input_tensor, &filter_tensor, &bias_tensor, &output_tensor, &im2col, params);
  kernel.configure();
  _memory_manager->allocate_memory(im2col);
  _memory_manager->allocate_memory(output_tensor);
  kernel.execute();

  std::vector<float> ref_output_data{
    11, 16, 7, 20, // row = 0
    0,  40, 0, 44, // row = 1
  };
  std::vector<int32_t> ref_output_shape{1, 2, 2, 2};
  EXPECT_THAT(extractTensorData<float>(output_tensor), FloatArrayNear(ref_output_data));
  EXPECT_THAT(extractTensorShape(output_tensor), ::testing::ElementsAreArray(ref_output_shape));
}

TEST_F(Conv2DTest, FloatPointwise)
{
  Shape input_shape{1, 2, 2, 2};
  Shape filter_shape{2, 1, 1, 2};
  Shape bias_shape{2};
  std::vector<float> input_data{
    1, 2, // row = 0, col = 0
    3, 4, // row = 0, col = 1
    5, 6, // row = 1, col = 0
    7, 8, // row = 1, col = 1
  };
  std::vector<float> filter_data{
    -1, 2, // out = 0
    -3, 4, // out = 1
  };
  std::vector<float> bias_data{1, 2};
  Tensor input_tensor =
    makeInputTensor<DataType::FLOAT32>(input_shape, input_data, _memory_manager.get());
  Tensor filter_tensor =
    makeInputTensor<DataType::FLOAT32>(filter_shape, filter_data, _memory_manager.get());
  Tensor bias_tensor =
    makeInputTensor<DataType::FLOAT32>(bias_shape, bias_data, _memory_manager.get());
  Tensor output_tensor = makeOutputTensor(DataType::FLOAT32);
  Tensor im2col(DataType::FLOAT32, Shape({}), {}, "");

  Conv2DParams params{};
  params.padding = Padding::VALID;
  params.stride_height = 1;
  params.stride_width = 1;
  params.dilation_height_factor = 1;
  params.dilation_width_factor = 1;
  params.activation = Activation::RELU;

  Conv2D kernel(&input_tensor, &filter_tensor, &bias_tensor, &output_tensor, &im2col, params);
  kernel.configure();
  _memory_manager->allocate_memory(im2col);
  _memory_manager->allocate_memory(output_tensor);
  kernel.execute();

  std::vector<float> ref_output_data{
    4, 7,  6,  9,  // row = 0
    8, 11, 10, 13, // row = 1
  };
  std::vector<int32_t> ref_output_shape{1, 2, 2, 2};
  EXPECT_THAT(extractTensorData<float>(output_tensor), FloatArrayNear(ref_output_data));
  EXPECT_THAT(extractTensorShape(output_tensor), ::testing::ElementsAreArray(ref_output_shape));
}

TEST_F(Conv2DTest, FloatCheck)
{
  Shape input_shape{2, 2, 4, 1};
  Shape filter_shape{3, 2, 2, 1};
  Shape bias_shape{3};
  std::vector<float> input_data{
    // First batch
    1, 1, 1, 1, // row = 1
    2, 2, 2, 2, // row = 2
    // Second batch
    1, 2, 3, 4, // row = 1
    1, 2, 3, 4, // row = 2
  };
  std::vector<float> filter_data{
    1,  2,  3,  4, // first 2x2 filter
    -1, 1,  -1, 1, // second 2x2 filter
    -1, -1, 1,  1, // third 2x2 filter
  };
  std::vector<float> bias_data{1, 2, 3};
  Tensor input_tensor =
    makeInputTensor<DataType::FLOAT32>(input_shape, input_data, _memory_manager.get());
  Tensor filter_tensor =
    makeInputTensor<DataType::FLOAT32>(filter_shape, filter_data, _memory_manager.get());
  Tensor bias_tensor =
    makeInputTensor<DataType::FLOAT32>(bias_shape, bias_data, _memory_manager.get());
  Tensor im2col(DataType::FLOAT32, Shape({}), {}, "");
  Tensor output_tensor = makeOutputTensor(DataType::FLOAT32);

  Conv2DParams params{};
  params.padding = Padding::VALID;
  params.stride_height = 2;
  params.stride_width = 2;
  params.dilation_height_factor = 1;
  params.dilation_width_factor = 1;
  params.activation = Activation::NONE;

  Conv2D kernel(&input_tensor, &filter_tensor, &bias_tensor, &output_tensor, &im2col, params);
  kernel.configure();
  _memory_manager->allocate_memory(output_tensor);
  _memory_manager->allocate_memory(im2col);
  kernel.execute();

  std::vector<float> ref_output_data{
    18, 2, 5, // first batch, left
    18, 2, 5, // first batch, right
    17, 4, 3, // second batch, left
    37, 4, 3, // second batch, right
  };
  std::vector<int32_t> ref_output_shape{2, 1, 2, 3};
  EXPECT_THAT(extractTensorData<float>(output_tensor), FloatArrayNear(ref_output_data));
  EXPECT_THAT(extractTensorShape(output_tensor), ::testing::ElementsAreArray(ref_output_shape));
}

TEST_F(Conv2DTest, Uint8)
{
  std::vector<float> input_data{
    // First batch
    1, 1, 1, 1, // row = 1
    2, 2, 2, 2, // row = 2
                // Second batch
    1, 2, 3, 4, // row = 1
    1, 2, 3, 4, // row = 2
  };
  std::vector<float> filter_data{
    1,  2,  3,  4, // first 2x2 filter
    -1, 1,  -1, 1, // second 2x2 filter
    -1, -1, 1,  1, // third 2x2 filter
  };
  std::vector<float> bias_data{1, 2, 3};

  std::pair<float, int32_t> input_quant_param = quantizationParams<uint8_t>(-63.5, 64);
  std::pair<float, int32_t> output_quant_param = quantizationParams<uint8_t>(-127, 128);

  Tensor input_tensor =
    makeInputTensor<DataType::U8>({2, 2, 4, 1}, input_quant_param.first, input_quant_param.second,
                                  input_data, _memory_manager.get());
  Tensor filter_tensor =
    makeInputTensor<DataType::U8>({3, 2, 2, 1}, input_quant_param.first, input_quant_param.second,
                                  filter_data, _memory_manager.get());
  Tensor bias_tensor = makeInputTensor<DataType::S32>(
    {3}, input_quant_param.first * input_quant_param.first, 0, bias_data, _memory_manager.get());
  Tensor im2col(DataType::FLOAT32, Shape({}), {}, "");
  Tensor output_tensor =
    makeOutputTensor(DataType::U8, output_quant_param.first, output_quant_param.second);

  Conv2DParams params{};
  params.padding = Padding::VALID;
  params.stride_height = 2;
  params.stride_width = 2;
  params.dilation_height_factor = 1;
  params.dilation_width_factor = 1;
  params.activation = Activation::NONE;

  Conv2D kernel(&input_tensor, &filter_tensor, &bias_tensor, &output_tensor, &im2col, params);
  kernel.configure();
  _memory_manager->allocate_memory(output_tensor);
  _memory_manager->allocate_memory(im2col);
  kernel.execute();

  std::vector<float> ref_output_data{
    18, 2, 5, // first batch, left
    18, 2, 5, // first batch, right
    17, 4, 3, // second batch, left
    37, 4, 3, // second batch, right
  };
  std::vector<int32_t> ref_output_shape{2, 1, 2, 3};
  EXPECT_THAT(dequantizeTensorData(output_tensor), FloatArrayNear(ref_output_data));
  EXPECT_THAT(extractTensorShape(output_tensor), ::testing::ElementsAreArray(ref_output_shape));
}

TEST_F(Conv2DTest, Uint8_CWQ)
{
  const int output_channels = 3;
  std::vector<float> input_data{
    // First batch
    1, 1, 1, 1, // row = 1
    2, 2, 2, 2, // row = 2
                // Second batch
    1, 2, 3, 4, // row = 1
    1, 2, 3, 4, // row = 2
  };
  std::vector<float> filter_data{
    1,  2,  3,  4, // first 2x2 filter
    -1, 1,  -1, 1, // second 2x2 filter
    -1, -1, 1,  1, // third 2x2 filter
  };
  std::vector<float> bias_data{1, 2, 3};
  Shape filter_shape{output_channels, 2, 2, 1};

  std::pair<float, int32_t> input_quant_param = quantizationParams<uint8_t>(0, 4);
  std::pair<float, int32_t> output_quant_param = quantizationParams<uint8_t>(-127, 128);

  std::vector<std::pair<float, int32_t>> filter_quant_params;
  filter_quant_params.push_back(quantizationParams<uint8_t>(0, 4));
  filter_quant_params.push_back(quantizationParams<uint8_t>(-1, 1));
  filter_quant_params.push_back(quantizationParams<uint8_t>(-1, 1));

  std::vector<float> filter_scales;
  std::vector<int32_t> filter_zerops;
  for (auto iter : filter_quant_params)
  {
    filter_scales.push_back(iter.first);
    filter_zerops.push_back(iter.second);
  }

  std::vector<float> bias_scales;
  for (int i = 0; i < output_channels; ++i)
    bias_scales.push_back(filter_quant_params[i].first * input_quant_param.first);
  std::vector<int32_t> zerop(output_channels, 0);

  Tensor input_tensor =
    makeInputTensor<DataType::U8>({2, 2, 4, 1}, input_quant_param.first, input_quant_param.second,
                                  input_data, _memory_manager.get());
  Tensor filter_tensor = makeInputTensor<DataType::U8>(filter_shape, filter_scales, filter_zerops,
                                                       0, filter_data, _memory_manager.get());
  Tensor bias_tensor = makeInputTensor<DataType::S32>({output_channels}, bias_scales, zerop, 0,
                                                      bias_data, _memory_manager.get());
  Tensor im2col(DataType::FLOAT32, Shape({}), {}, "");
  Tensor output_tensor =
    makeOutputTensor(DataType::U8, output_quant_param.first, output_quant_param.second);

  Conv2DParams params{};
  params.padding = Padding::VALID;
  params.stride_height = 2;
  params.stride_width = 2;
  params.dilation_height_factor = 1;
  params.dilation_width_factor = 1;
  params.activation = Activation::NONE;

  Conv2D kernel(&input_tensor, &filter_tensor, &bias_tensor, &output_tensor, &im2col, params);
  kernel.configure();
  _memory_manager->allocate_memory(output_tensor);
  _memory_manager->allocate_memory(im2col);
  kernel.execute();

  std::vector<float> ref_output_data{
    18, 2, 5, // first batch, left
    18, 2, 5, // first batch, right
    17, 4, 3, // second batch, left
    37, 4, 3, // second batch, right
  };
  std::vector<int32_t> ref_output_shape{2, 1, 2, 3};
  EXPECT_THAT(dequantizeTensorData(output_tensor), FloatArrayNear(ref_output_data));
  EXPECT_THAT(extractTensorShape(output_tensor), ::testing::ElementsAreArray(ref_output_shape));
}

<<<<<<< HEAD
TEST_F(Conv2DTest, SInt16)
=======
TEST(Conv2DTest, SInt8_CWQ)
{
  const int output_channels = 3;
  std::vector<float> input_data{
    // First batch
    1, 1, 1, 1, // row = 1
    2, 2, 2, 2, // row = 2
                // Second batch
    1, 2, 3, 4, // row = 1
    1, 2, 3, 4, // row = 2
  };
  std::vector<float> filter_data{
    1,  2,  3,  4, // first 2x2 filter
    -1, 1,  -1, 1, // second 2x2 filter
    -1, -1, 1,  1, // third 2x2 filter
  };
  std::vector<float> bias_data{1, 2, 3};
  Shape filter_shape{output_channels, 2, 2, 1};

  std::pair<float, int32_t> input_quant_param = quantizationParams<int8_t>(0, 4);
  std::pair<float, int32_t> output_quant_param = quantizationParams<int8_t>(-127, 128);

  std::vector<std::pair<float, int32_t>> filter_quant_params;
  filter_quant_params.push_back(std::pair<float, int32_t>(0.5, 0));
  filter_quant_params.push_back(std::pair<float, int32_t>(0.25, 0));
  filter_quant_params.push_back(std::pair<float, int32_t>(0.125, 0));

  std::vector<float> filter_scales;
  std::vector<int32_t> filter_zerops;
  for (auto iter : filter_quant_params)
  {
    filter_scales.push_back(iter.first);
    filter_zerops.push_back(iter.second);
  }

  std::vector<float> bias_scales;
  for (int i = 0; i < output_channels; ++i)
    bias_scales.push_back(filter_quant_params[i].first * input_quant_param.first);
  std::vector<int32_t> zerop(output_channels, 0);

  Tensor input_tensor = makeInputTensor<DataType::S8>({2, 2, 4, 1}, input_quant_param.first,
                                                      input_quant_param.second, input_data);
  Tensor filter_tensor =
    makeInputTensor<DataType::S8>(filter_shape, filter_scales, filter_zerops, 0, filter_data);
  Tensor bias_tensor =
    makeInputTensor<DataType::S32>({output_channels}, bias_scales, zerop, 0, bias_data);
  Tensor output_tensor =
    makeOutputTensor(DataType::S8, output_quant_param.first, output_quant_param.second);

  Conv2DParams params{};
  params.padding = Padding::VALID;
  params.stride_height = 2;
  params.stride_width = 2;
  params.dilation_height_factor = 1;
  params.dilation_width_factor = 1;
  params.activation = Activation::NONE;

  Conv2D kernel(&input_tensor, &filter_tensor, &bias_tensor, &output_tensor, params);
  kernel.configure();
  kernel.execute();

  std::vector<float> ref_output_data{
    18, 2, 5, // first batch, left
    18, 2, 5, // first batch, right
    17, 4, 3, // second batch, left
    37, 4, 3, // second batch, right
  };
  std::vector<int32_t> ref_output_shape{2, 1, 2, 3};
  EXPECT_THAT(dequantizeTensorData(output_tensor), FloatArrayNear(ref_output_data));
  EXPECT_THAT(extractTensorShape(output_tensor), ::testing::ElementsAreArray(ref_output_shape));
}

TEST(Conv2DTest, SInt16)
>>>>>>> 79884dda
{
  Shape input_shape{1, 4, 3, 2};
  Shape filter_shape{2, 2, 2, 2};
  Shape bias_shape{2};
  std::vector<int32_t> ref_output_shape{1, 2, 2, 2};

  std::vector<float> input_data{
    1,  2,  3,  4,  5,  6,  // row = 0
    7,  8,  9,  10, 11, 12, // row = 1
    13, 14, 15, 16, 17, 18, // row = 2
    19, 20, 21, 22, 23, 24, // row = 3
  };
  std::vector<float> filter_data{
    1,  2,  -3, -4, // out = 0, row = 0
    -5, 6,  -7, 8,  // out = 1, row = 0
    4,  -2, 3,  -1, // out = 0, row = 1
    -8, -6, 7,  5,  // out = 1, row = 1
  };
  std::vector<float> bias_data{1, 2};
  std::vector<float> ref_output_data{
    11, 16, 7, 20, // row = 0
    0,  40, 0, 44, // row = 1
  };

  Tensor input_tensor =
    makeInputTensor<DataType::S16>(input_shape, 0.25, 0, input_data, _memory_manager.get());
  Tensor filter_tensor =
    makeInputTensor<DataType::S16>(filter_shape, 0.2, 0, filter_data, _memory_manager.get());
  Tensor bias_tensor =
    makeInputTensor<DataType::S64>(bias_shape, 0.25 * 0.2, 0, bias_data, _memory_manager.get());
  Tensor im2col(DataType::FLOAT32, Shape({}), {}, "");
  Tensor output_tensor = makeOutputTensor(DataType::S16, 0.5, 0);

  Conv2DParams params{};
  params.padding = Padding::VALID;
  params.stride_height = 2;
  params.stride_width = 1;
  params.dilation_height_factor = 1;
  params.dilation_width_factor = 1;
  params.activation = Activation::RELU;

  Conv2D kernel(&input_tensor, &filter_tensor, &bias_tensor, &output_tensor, &im2col, params);
  kernel.configure();
  _memory_manager->allocate_memory(output_tensor);
  _memory_manager->allocate_memory(im2col);
  kernel.execute();

  EXPECT_THAT(extractTensorShape(output_tensor), ::testing::ElementsAreArray(ref_output_shape));
  EXPECT_THAT(dequantizeTensorData(output_tensor), FloatArrayNear(ref_output_data));
}

TEST_F(Conv2DTest, SInt16_CWQ_weights)
{
  Shape input_shape{1, 2, 2, 2};  // Batch x H x W x C
  Shape filter_shape{3, 1, 1, 2}; // Out channels x H x W x In Channels
  Shape bias_shape{3};
  std::vector<int32_t> ref_output_shape{1, 2, 2, 3};

  std::vector<float> input_data{
    1, 2, // row = 0, col 0
    3, 4, // row = 0, col 1
    5, 6, // row = 1, col 0
    7, 8, // row = 1, col 1
  };
  std::vector<float> filter_data{
    4, -3, // out = 0
    1, -3, // out = 1
    5, -3, // out = 2
  };
  std::vector<float> bias_data{1, 10, 5};
  std::vector<float> ref_output_data{
    0, 5, 4,  // row 0, col 0
    1, 1, 8,  // row 0, col 1
    3, 0, 12, // row 1, col 0
    5, 0, 16, // row 1, col 1
  };

  float input_scale = 0.25f;
  float output_scale = 0.05f;
  std::vector<float> filter_scales = {0.25f, 0.2f, 0.1f};
  std::vector<float> bias_scales;
  for (int i = 0; i < filter_scales.size(); ++i)
    bias_scales.push_back(filter_scales[i] * input_scale);
  std::vector<int32_t> zerop = {0, 0, 0};

  Tensor input_tensor =
    makeInputTensor<DataType::S16>(input_shape, input_scale, 0, input_data, _memory_manager.get());
  Tensor filter_tensor = makeInputTensor<DataType::S16>(filter_shape, filter_scales, zerop, 0,
                                                        filter_data, _memory_manager.get());
  Tensor bias_tensor = makeInputTensor<DataType::S64>(bias_shape, bias_scales, zerop, 0, bias_data,
                                                      _memory_manager.get());
  Tensor im2col(DataType::FLOAT32, Shape({}), {}, "");
  Tensor output_tensor = makeOutputTensor(DataType::S16, output_scale, 0);

  Conv2DParams params{};
  params.padding = Padding::VALID;
  params.stride_height = 1;
  params.stride_width = 1;
  params.dilation_height_factor = 1;
  params.dilation_width_factor = 1;
  params.activation = Activation::RELU;

  Conv2D kernel(&input_tensor, &filter_tensor, &bias_tensor, &output_tensor, &im2col, params);
  kernel.configure();
  _memory_manager->allocate_memory(output_tensor);
  _memory_manager->allocate_memory(im2col);
  kernel.execute();

  EXPECT_THAT(extractTensorShape(output_tensor), ::testing::ElementsAreArray(ref_output_shape));
  EXPECT_THAT(dequantizeTensorData(output_tensor), FloatArrayNear(ref_output_data));
}

TEST_F(Conv2DTest, Unsupported_Type_Configure_NEG)
{
  Shape input_shape{1, 4, 3, 2};
  Shape filter_shape{2, 2, 2, 2};
  Shape bias_shape{2};
  std::vector<int32_t> input_data{
    1,  2,  3,  4,  5,  6,  // row = 0
    7,  8,  9,  10, 11, 12, // row = 1
    13, 14, 15, 16, 17, 18, // row = 2
    19, 20, 21, 22, 23, 24, // row = 3
  };
  std::vector<float> filter_data{
    1,  2,  -3, -4, // out = 0, row = 0
    -5, 6,  -7, 8,  // out = 1, row = 0
    4,  -2, 3,  -1, // out = 0, row = 1
    -8, -6, 7,  5,  // out = 1, row = 1
  };
  std::vector<float> bias_data{1, 2};
  Tensor input_tensor =
    makeInputTensor<DataType::S32>(input_shape, input_data, _memory_manager.get());
  Tensor filter_tensor =
    makeInputTensor<DataType::FLOAT32>(filter_shape, filter_data, _memory_manager.get());
  Tensor bias_tensor =
    makeInputTensor<DataType::FLOAT32>(bias_shape, bias_data, _memory_manager.get());
  Tensor im2col(DataType::FLOAT32, Shape({}), {}, "");
  Tensor output_tensor = makeOutputTensor(DataType::FLOAT32);

  Conv2DParams params{};
  params.padding = Padding::VALID;
  params.stride_height = 2;
  params.stride_width = 1;
  params.dilation_height_factor = 1;
  params.dilation_width_factor = 1;
  params.activation = Activation::RELU;

  Conv2D kernel(&input_tensor, &filter_tensor, &bias_tensor, &output_tensor, &im2col, params);
  EXPECT_ANY_THROW(kernel.configure());
}

TEST_F(Conv2DTest, Invalid_Bias_Type_NEG)
{
  Shape input_shape{1, 4, 3, 2};
  Shape filter_shape{2, 2, 2, 2};
  Shape bias_shape{2};
  std::vector<float> input_data{
    1,  2,  3,  4,  5,  6,  // row = 0
    7,  8,  9,  10, 11, 12, // row = 1
    13, 14, 15, 16, 17, 18, // row = 2
    19, 20, 21, 22, 23, 24, // row = 3
  };
  std::vector<float> filter_data{
    1,  2,  -3, -4, // out = 0, row = 0
    -5, 6,  -7, 8,  // out = 1, row = 0
    4,  -2, 3,  -1, // out = 0, row = 1
    -8, -6, 7,  5,  // out = 1, row = 1
  };
  std::vector<uint8_t> bias_data{1, 2};
  Tensor input_tensor =
    makeInputTensor<DataType::FLOAT32>(input_shape, input_data, _memory_manager.get());
  Tensor filter_tensor =
    makeInputTensor<DataType::FLOAT32>(filter_shape, filter_data, _memory_manager.get());
  Tensor bias_tensor = makeInputTensor<DataType::U8>(bias_shape, bias_data, _memory_manager.get());
  Tensor im2col(DataType::FLOAT32, Shape({}), {}, "");
  Tensor output_tensor = makeOutputTensor(DataType::FLOAT32);

  Conv2DParams params{};
  params.padding = Padding::VALID;
  params.stride_height = 2;
  params.stride_width = 1;
  params.dilation_height_factor = 1;
  params.dilation_width_factor = 1;
  params.activation = Activation::RELU;

  Conv2D kernel(&input_tensor, &filter_tensor, &bias_tensor, &output_tensor, &im2col, params);
  EXPECT_ANY_THROW(kernel.configure());
}

TEST_F(Conv2DTest, Invalid_Bias_Data_NEG)
{
  Shape input_shape{1, 4, 3, 2};
  Shape filter_shape{2, 2, 2, 2};
  Shape bias_shape{3};
  std::vector<float> input_data{
    1,  2,  3,  4,  5,  6,  // row = 0
    7,  8,  9,  10, 11, 12, // row = 1
    13, 14, 15, 16, 17, 18, // row = 2
    19, 20, 21, 22, 23, 24, // row = 3
  };
  std::vector<float> filter_data{
    1,  2,  -3, -4, // out = 0, row = 0
    -5, 6,  -7, 8,  // out = 1, row = 0
    4,  -2, 3,  -1, // out = 0, row = 1
    -8, -6, 7,  5,  // out = 1, row = 1
  };
  std::vector<float> bias_data{1, 2, 3};
  Tensor input_tensor =
    makeInputTensor<DataType::FLOAT32>(input_shape, input_data, _memory_manager.get());
  Tensor filter_tensor =
    makeInputTensor<DataType::FLOAT32>(filter_shape, filter_data, _memory_manager.get());
  Tensor bias_tensor =
    makeInputTensor<DataType::FLOAT32>(bias_shape, bias_data, _memory_manager.get());
  Tensor im2col(DataType::FLOAT32, Shape({}), {}, "");
  Tensor output_tensor = makeOutputTensor(DataType::FLOAT32);

  Conv2DParams params{};
  params.padding = Padding::VALID;
  params.stride_height = 2;
  params.stride_width = 1;
  params.dilation_height_factor = 1;
  params.dilation_width_factor = 1;
  params.activation = Activation::RELU;

  Conv2D kernel(&input_tensor, &filter_tensor, &bias_tensor, &output_tensor, &im2col, params);
  EXPECT_ANY_THROW(kernel.configure());
}

TEST_F(Conv2DTest, Invalid_Input_Shape_NEG)
{
  Shape input_shape{1, 4, 6, 1};
  Shape filter_shape{2, 2, 2, 2};
  Shape bias_shape{2};
  std::vector<float> input_data{
    1,  2,  3,  4,  5,  6,  // row = 0
    7,  8,  9,  10, 11, 12, // row = 1
    13, 14, 15, 16, 17, 18, // row = 2
    19, 20, 21, 22, 23, 24, // row = 3
  };
  std::vector<float> filter_data{
    1,  2,  -3, -4, // out = 0, row = 0
    -5, 6,  -7, 8,  // out = 1, row = 0
    4,  -2, 3,  -1, // out = 0, row = 1
    -8, -6, 7,  5,  // out = 1, row = 1
  };
  std::vector<float> bias_data{1, 2};
  Tensor input_tensor =
    makeInputTensor<DataType::FLOAT32>(input_shape, input_data, _memory_manager.get());
  Tensor filter_tensor =
    makeInputTensor<DataType::FLOAT32>(filter_shape, filter_data, _memory_manager.get());
  Tensor bias_tensor =
    makeInputTensor<DataType::FLOAT32>(bias_shape, bias_data, _memory_manager.get());
  Tensor im2col(DataType::FLOAT32, Shape({}), {}, "");
  Tensor output_tensor = makeOutputTensor(DataType::FLOAT32);

  Conv2DParams params{};
  params.padding = Padding::VALID;
  params.stride_height = 2;
  params.stride_width = 1;
  params.dilation_height_factor = 1;
  params.dilation_width_factor = 1;
  params.activation = Activation::RELU;

  Conv2D kernel(&input_tensor, &filter_tensor, &bias_tensor, &output_tensor, &im2col, params);
  EXPECT_ANY_THROW(kernel.configure());
}

} // namespace
} // namespace kernels
} // namespace luci_interpreter<|MERGE_RESOLUTION|>--- conflicted
+++ resolved
@@ -214,7 +214,7 @@
                                   filter_data, _memory_manager.get());
   Tensor bias_tensor = makeInputTensor<DataType::S32>(
     {3}, input_quant_param.first * input_quant_param.first, 0, bias_data, _memory_manager.get());
-  Tensor im2col(DataType::FLOAT32, Shape({}), {}, "");
+  Tensor im2col(DataType::U8, Shape({}), {}, "");
   Tensor output_tensor =
     makeOutputTensor(DataType::U8, output_quant_param.first, output_quant_param.second);
 
@@ -290,7 +290,7 @@
                                                        0, filter_data, _memory_manager.get());
   Tensor bias_tensor = makeInputTensor<DataType::S32>({output_channels}, bias_scales, zerop, 0,
                                                       bias_data, _memory_manager.get());
-  Tensor im2col(DataType::FLOAT32, Shape({}), {}, "");
+  Tensor im2col(DataType::U8, Shape({}), {}, "");
   Tensor output_tensor =
     makeOutputTensor(DataType::U8, output_quant_param.first, output_quant_param.second);
 
@@ -319,10 +319,7 @@
   EXPECT_THAT(extractTensorShape(output_tensor), ::testing::ElementsAreArray(ref_output_shape));
 }
 
-<<<<<<< HEAD
-TEST_F(Conv2DTest, SInt16)
-=======
-TEST(Conv2DTest, SInt8_CWQ)
+TEST_F(Conv2DTest, SInt8_CWQ)
 {
   const int output_channels = 3;
   std::vector<float> input_data{
@@ -362,12 +359,14 @@
     bias_scales.push_back(filter_quant_params[i].first * input_quant_param.first);
   std::vector<int32_t> zerop(output_channels, 0);
 
-  Tensor input_tensor = makeInputTensor<DataType::S8>({2, 2, 4, 1}, input_quant_param.first,
-                                                      input_quant_param.second, input_data);
-  Tensor filter_tensor =
-    makeInputTensor<DataType::S8>(filter_shape, filter_scales, filter_zerops, 0, filter_data);
-  Tensor bias_tensor =
-    makeInputTensor<DataType::S32>({output_channels}, bias_scales, zerop, 0, bias_data);
+  Tensor input_tensor =
+    makeInputTensor<DataType::S8>({2, 2, 4, 1}, input_quant_param.first, input_quant_param.second,
+                                  input_data, _memory_manager.get());
+  Tensor filter_tensor = makeInputTensor<DataType::S8>(filter_shape, filter_scales, filter_zerops,
+                                                       0, filter_data, _memory_manager.get());
+  Tensor bias_tensor = makeInputTensor<DataType::S32>({output_channels}, bias_scales, zerop, 0,
+                                                      bias_data, _memory_manager.get());
+  Tensor im2col(DataType::S8, Shape({}), {}, "");
   Tensor output_tensor =
     makeOutputTensor(DataType::S8, output_quant_param.first, output_quant_param.second);
 
@@ -379,8 +378,10 @@
   params.dilation_width_factor = 1;
   params.activation = Activation::NONE;
 
-  Conv2D kernel(&input_tensor, &filter_tensor, &bias_tensor, &output_tensor, params);
-  kernel.configure();
+  Conv2D kernel(&input_tensor, &filter_tensor, &bias_tensor, &output_tensor, &im2col, params);
+  kernel.configure();
+  _memory_manager->allocate_memory(output_tensor);
+  _memory_manager->allocate_memory(im2col);
   kernel.execute();
 
   std::vector<float> ref_output_data{
@@ -394,8 +395,7 @@
   EXPECT_THAT(extractTensorShape(output_tensor), ::testing::ElementsAreArray(ref_output_shape));
 }
 
-TEST(Conv2DTest, SInt16)
->>>>>>> 79884dda
+TEST_F(Conv2DTest, SInt16)
 {
   Shape input_shape{1, 4, 3, 2};
   Shape filter_shape{2, 2, 2, 2};
@@ -426,7 +426,7 @@
     makeInputTensor<DataType::S16>(filter_shape, 0.2, 0, filter_data, _memory_manager.get());
   Tensor bias_tensor =
     makeInputTensor<DataType::S64>(bias_shape, 0.25 * 0.2, 0, bias_data, _memory_manager.get());
-  Tensor im2col(DataType::FLOAT32, Shape({}), {}, "");
+  Tensor im2col(DataType::S16, Shape({}), {}, "");
   Tensor output_tensor = makeOutputTensor(DataType::S16, 0.5, 0);
 
   Conv2DParams params{};
@@ -487,7 +487,7 @@
                                                         filter_data, _memory_manager.get());
   Tensor bias_tensor = makeInputTensor<DataType::S64>(bias_shape, bias_scales, zerop, 0, bias_data,
                                                       _memory_manager.get());
-  Tensor im2col(DataType::FLOAT32, Shape({}), {}, "");
+  Tensor im2col(DataType::S16, Shape({}), {}, "");
   Tensor output_tensor = makeOutputTensor(DataType::S16, output_scale, 0);
 
   Conv2DParams params{};
