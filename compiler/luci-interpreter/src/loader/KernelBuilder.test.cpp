--- conflicted
+++ resolved
@@ -38,11 +38,8 @@
 #include <kernels/Less.h>
 #include <kernels/LessEqual.h>
 #include <kernels/LocalResponseNormalization.h>
-<<<<<<< HEAD
+#include <kernels/LogicalAnd.h>
 #include <kernels/LogicalNot.h>
-=======
-#include <kernels/LogicalAnd.h>
->>>>>>> 7691e68c
 #include <kernels/Logistic.h>
 #include <kernels/LogSoftmax.h>
 #include <kernels/Maximum.h>
@@ -560,19 +557,6 @@
   EXPECT_THAT(kernel->params().beta, Eq(op->beta()));
 }
 
-<<<<<<< HEAD
-TEST_F(KernelBuilderTest, LogicalNot)
-{
-  auto *input = createInputNode();
-
-  auto *op = createNode<luci::CircleLogicalNot>();
-  op->x(input);
-
-  auto kernel = buildKernel<kernels::LogicalNot>(op);
-  ASSERT_THAT(kernel, NotNull());
-
-  checkTensor(kernel->input(), input);
-=======
 TEST_F(KernelBuilderTest, LogicalAnd)
 {
   auto *input1 = createInputNode();
@@ -587,7 +571,20 @@
 
   checkTensor(kernel->input1(), input1);
   checkTensor(kernel->input2(), input2);
->>>>>>> 7691e68c
+  checkTensor(kernel->output(), op);
+}
+  
+TEST_F(KernelBuilderTest, LogicalNot)
+{
+  auto *input = createInputNode();
+
+  auto *op = createNode<luci::CircleLogicalNot>();
+  op->x(input);
+
+  auto kernel = buildKernel<kernels::LogicalNot>(op);
+  ASSERT_THAT(kernel, NotNull());
+
+  checkTensor(kernel->input(), input);
   checkTensor(kernel->output(), op);
 }
 
