--- conflicted
+++ resolved
@@ -74,11 +74,7 @@
 struct L2NormParams
 {
   Activation activation;
-<<<<<<< HEAD
-}
-=======
 };
->>>>>>> 98c1711b
 
 struct LeakyReluParams
 {
