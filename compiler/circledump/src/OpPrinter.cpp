/*
 * Copyright (c) 2020 Samsung Electronics Co., Ltd. All Rights Reserved
 *
 * Licensed under the Apache License, Version 2.0 (the "License");
 * you may not use this file except in compliance with the License.
 * You may obtain a copy of the License at
 *
 *    http://www.apache.org/licenses/LICENSE-2.0
 *
 * Unless required by applicable law or agreed to in writing, software
 * distributed under the License is distributed on an "AS IS" BASIS,
 * WITHOUT WARRANTIES OR CONDITIONS OF ANY KIND, either express or implied.
 * See the License for the specific language governing permissions and
 * limitations under the License.
 */

#include "OpPrinter.h"
#include "Read.h"

#include <stdex/Memory.h>

#include <flatbuffers/flexbuffers.h>

using stdex::make_unique;

namespace circledump
{

// TODO move to some header
std::ostream &operator<<(std::ostream &os, const std::vector<int32_t> &vect);

// TODO Re-arrange in alphabetical order

class AddPrinter : public OpPrinter
{
public:
  void options(const circle::Operator *op, std::ostream &os) const override
  {
    if (auto *params = op->builtin_options_as_AddOptions())
    {
      os << "    ";
      os << "Activation(" << EnumNameActivationFunctionType(params->fused_activation_function())
         << ") ";
      os << std::endl;
    }
  }
};

class ArgMaxPrinter : public OpPrinter
{
public:
  void options(const circle::Operator *op, std::ostream &os) const override
  {
    if (auto *params = op->builtin_options_as_ArgMaxOptions())
    {
      os << "    ";
      os << "OutputType(" << EnumNameTensorType(params->output_type()) << ") ";
      os << std::endl;
    }
  }
};

class CastPrinter : public OpPrinter
{
public:
  void options(const circle::Operator *op, std::ostream &os) const override
  {
    if (auto cast_params = op->builtin_options_as_CastOptions())
    {
      os << "    ";
      os << "in_data_type(" << circle::EnumNameTensorType(cast_params->in_data_type()) << ") ";
      os << "out_data_type(" << circle::EnumNameTensorType(cast_params->out_data_type()) << ") ";
      os << std::endl;
    }
  }
};

class Conv2DPrinter : public OpPrinter
{
public:
  void options(const circle::Operator *op, std::ostream &os) const override
  {
    if (auto conv_params = op->builtin_options_as_Conv2DOptions())
    {
      os << "    ";
      os << "Padding(" << conv_params->padding() << ") ";
      os << "Stride.W(" << conv_params->stride_w() << ") ";
      os << "Stride.H(" << conv_params->stride_h() << ") ";
      os << "Activation("
         << EnumNameActivationFunctionType(conv_params->fused_activation_function()) << ")";
      os << std::endl;
    }
  }
};

class DivPrinter : public OpPrinter
{
public:
  void options(const circle::Operator *op, std::ostream &os) const override
  {
    if (auto *params = op->builtin_options_as_DivOptions())
    {
      os << "    ";
      os << "Activation(" << EnumNameActivationFunctionType(params->fused_activation_function())
         << ") ";
      os << std::endl;
    }
  }
};

class Pool2DPrinter : public OpPrinter
{
public:
  void options(const circle::Operator *op, std::ostream &os) const override
  {
    if (auto pool_params = op->builtin_options_as_Pool2DOptions())
    {
      os << "    ";
      os << "Padding(" << pool_params->padding() << ") ";
      os << "Stride.W(" << pool_params->stride_w() << ") ";
      os << "Stride.H(" << pool_params->stride_h() << ") ";
      os << "Filter.W(" << pool_params->filter_width() << ") ";
      os << "Filter.H(" << pool_params->filter_height() << ") ";
      os << "Activation("
         << EnumNameActivationFunctionType(pool_params->fused_activation_function()) << ")";
      os << std::endl;
    }
  }
};

class ConcatenationPrinter : public OpPrinter
{
public:
  void options(const circle::Operator *op, std::ostream &os) const override
  {
    if (auto *concatenation_params = op->builtin_options_as_ConcatenationOptions())
    {
      os << "    ";
      os << "Activation("
         << EnumNameActivationFunctionType(concatenation_params->fused_activation_function())
         << ") ";
      os << "Axis(" << concatenation_params->axis() << ")";
      os << std::endl;
    }
  }
};

class ReducerPrinter : public OpPrinter
{
public:
  void options(const circle::Operator *op, std::ostream &os) const override
  {
    if (auto reducer_params = op->builtin_options_as_ReducerOptions())
    {
      os << "    ";
      os << "keep_dims(" << reducer_params->keep_dims() << ") ";
      os << std::endl;
    }
  }
};

class ReshapePrinter : public OpPrinter
{
public:
  void options(const circle::Operator *op, std::ostream &os) const override
  {
    if (auto *reshape_params = op->builtin_options_as_ReshapeOptions())
    {
      auto new_shape = circleread::as_index_vector(reshape_params->new_shape());
      os << "    ";
      os << "NewShape(" << new_shape << ")";
      os << std::endl;
    }
  }
};

class DepthwiseConv2DPrinter : public OpPrinter
{
public:
  void options(const circle::Operator *op, std::ostream &os) const override
  {
    if (auto conv_params = op->builtin_options_as_DepthwiseConv2DOptions())
    {
      os << "    ";
      os << "Padding(" << conv_params->padding() << ") ";
      os << "Stride.W(" << conv_params->stride_w() << ") ";
      os << "Stride.H(" << conv_params->stride_h() << ") ";
      os << "DepthMultiplier(" << conv_params->depth_multiplier() << ") ";
      os << "Dilation.W(" << conv_params->dilation_w_factor() << ") ";
      os << "Dilation.H(" << conv_params->dilation_h_factor() << ")";
      os << "Activation("
         << EnumNameActivationFunctionType(conv_params->fused_activation_function()) << ") ";
      os << std::endl;
    }
  }
};

class FullyConnectedPrinter : public OpPrinter
{
public:
  void options(const circle::Operator *op, std::ostream &os) const override
  {
    if (auto *params = op->builtin_options_as_FullyConnectedOptions())
    {
      os << "    ";
      os << "WeightFormat(" << EnumNameFullyConnectedOptionsWeightsFormat(params->weights_format())
         << ") ";
      os << "Activation(" << EnumNameActivationFunctionType(params->fused_activation_function())
         << ") ";

      os << std::endl;
    }
  }
};

class GatherPrinter : public OpPrinter
{
public:
  void options(const circle::Operator *op, std::ostream &os) const override
  {
    if (auto *params = op->builtin_options_as_GatherOptions())
    {
      os << "    ";
      os << "Axis(" << params->axis() << ") ";

      os << std::endl;
    }
  }
};

class IfPrinter : public OpPrinter
{
public:
  void options(const circle::Operator *op, std::ostream &os) const override
  {
    if (auto *params = op->builtin_options_as_IfOptions())
    {
      os << "    ";
      os << "then_subgraph_index(" << params->then_subgraph_index() << ") ";
      os << "else_subgraph_index(" << params->else_subgraph_index() << ") ";
      os << std::endl;
    }
  }
};

<<<<<<< HEAD
class LeakyReluPrinter : public OpPrinter
=======
class MirrorPadPrinter : public OpPrinter
>>>>>>> 70a2b015
{
public:
  void options(const circle::Operator *op, std::ostream &os) const override
  {
<<<<<<< HEAD
    if (auto *params = op->builtin_options_as_LeakyReluOptions())
    {
      os << "    ";
      os << "alpha(" << params->alpha() << ") ";
=======
    if (auto *params = op->builtin_options_as_MirrorPadOptions())
    {
      os << "    ";
      os << "mode(" << EnumNameMirrorPadMode(params->mode()) << ") ";
>>>>>>> 70a2b015
      os << std::endl;
    }
  }
};

class MulPrinter : public OpPrinter
{
public:
  void options(const circle::Operator *op, std::ostream &os) const override
  {
    if (auto *params = op->builtin_options_as_MulOptions())
    {
      os << "    ";
      os << "Activation(" << EnumNameActivationFunctionType(params->fused_activation_function())
         << ") ";
      os << std::endl;
    }
  }
};

class OneHotPrinter : public OpPrinter
{
public:
  void options(const circle::Operator *op, std::ostream &os) const override
  {
    if (auto *params = op->builtin_options_as_OneHotOptions())
    {
      os << "    ";
      os << "Axis(" << params->axis() << ") ";

      os << std::endl;
    }
  }
};

class PackPrinter : public OpPrinter
{
public:
  void options(const circle::Operator *op, std::ostream &os) const override
  {
    if (auto *params = op->builtin_options_as_PackOptions())
    {
      os << "    ";
      os << "ValuesCount(" << params->values_count() << ") ";
      os << "Axis(" << params->axis() << ") ";
      os << std::endl;
    }
  }
};

class ShapePrinter : public OpPrinter
{
public:
  void options(const circle::Operator *op, std::ostream &os) const override
  {
    if (auto *params = op->builtin_options_as_ShapeOptions())
    {
      os << "    ";
      os << "out_type(" << EnumNameTensorType(params->out_type()) << ") ";
      os << std::endl;
    }
  }
};

class SoftmaxPrinter : public OpPrinter
{
public:
  void options(const circle::Operator *op, std::ostream &os) const override
  {
    if (auto *softmax_params = op->builtin_options_as_SoftmaxOptions())
    {
      os << "    ";
      os << "Beta(" << softmax_params->beta() << ")";
      os << std::endl;
    }
  }
};

class SplitPrinter : public OpPrinter
{
public:
  void options(const circle::Operator *op, std::ostream &os) const override
  {
    if (auto *params = op->builtin_options_as_SplitOptions())
    {
      os << "    ";
      os << "num_splits(" << params->num_splits() << ") ";
      os << std::endl;
    }
  }
};

class SplitVPrinter : public OpPrinter
{
public:
  void options(const circle::Operator *op, std::ostream &os) const override
  {
    if (auto *params = op->builtin_options_as_SplitVOptions())
    {
      os << "    ";
      os << "num_splits(" << params->num_splits() << ") ";
      os << std::endl;
    }
  }
};

class SqueezePrinter : public OpPrinter
{
public:
  void options(const circle::Operator *op, std::ostream &os) const override
  {
    if (auto *params = op->builtin_options_as_SqueezeOptions())
    {
      os << "    ";
      os << "SqueezeDims(";
      for (int i = 0; i < params->squeeze_dims()->size(); ++i)
      {
        if (i != 0)
          os << ", ";
        os << params->squeeze_dims()->Get(i);
      }
      os << ")";
      os << std::endl;
    }
  }
};

class StridedSlicePrinter : public OpPrinter
{
public:
  void options(const circle::Operator *op, std::ostream &os) const override
  {
    if (auto *strided_slice_params = op->builtin_options_as_StridedSliceOptions())
    {
      os << "    ";
      os << "begin_mask(" << strided_slice_params->begin_mask() << ") ";
      os << "end_mask(" << strided_slice_params->end_mask() << ") ";
      os << "ellipsis_mask(" << strided_slice_params->ellipsis_mask() << ") ";
      os << "new_axis_mask(" << strided_slice_params->new_axis_mask() << ") ";
      os << "shrink_axis_mask(" << strided_slice_params->shrink_axis_mask() << ") ";
      os << std::endl;
    }
  }
};

class SubPrinter : public OpPrinter
{
public:
  void options(const circle::Operator *op, std::ostream &os) const override
  {
    if (auto *params = op->builtin_options_as_SubOptions())
    {
      os << "    ";
      os << "Activation(" << EnumNameActivationFunctionType(params->fused_activation_function())
         << ") ";
      os << std::endl;
    }
  }
};

class WhilePrinter : public OpPrinter
{
public:
  void options(const circle::Operator *op, std::ostream &os) const override
  {
    if (auto *params = op->builtin_options_as_WhileOptions())
    {
      os << "    ";
      os << "cond_subgraph_index(" << params->cond_subgraph_index() << ") ";
      os << "body_subgraph_index(" << params->body_subgraph_index() << ") ";
      os << std::endl;
    }
  }
};

class CustomOpPrinter : public OpPrinter
{
public:
  void options(const circle::Operator *op, std::ostream &os) const override
  {
    if (op->custom_options_format() != circle::CustomOptionsFormat::CustomOptionsFormat_FLEXBUFFERS)
    {
      os << "    ";
      os << "Unknown custom option format";
      return;
    }

    const flatbuffers::Vector<uint8_t> *option_buf = op->custom_options();

    if (option_buf == nullptr || option_buf->size() == 0)
    {
      os << "No attrs found." << std::endl;
      return;
    }

    // printing attrs
    // attrs of custom ops are encoded in flexbuffer format
    auto attr_map = flexbuffers::GetRoot(option_buf->data(), option_buf->size()).AsMap();

    os << "    ";
    auto keys = attr_map.Keys();
    for (int i = 0; i < keys.size(); i++)
    {
      auto key = keys[i].ToString();
      os << key << "(" << attr_map[key].ToString() << ") ";
    }

    // Note: attr in "Shape" type does not seem to be converted by circle_convert.
    // When the converted circle file (with custom op) is opened with hexa editory,
    // attrs names can be found but attr name in "Shape" type is not found.

    os << std::endl;
  }
};

class BCQFullyConnectedPrinter : public OpPrinter
{
public:
  void options(const circle::Operator *op, std::ostream &os) const override
  {
    if (auto *params = op->builtin_options_as_BCQFullyConnectedOptions())
    {
      os << "    ";
      os << "Activation(" << EnumNameActivationFunctionType(params->fused_activation_function())
         << ") ";
      os << "weights_hidden_size(" << params->weights_hidden_size() << ") ";
      os << std::endl;
    }
  }
};

class BCQGatherPrinter : public OpPrinter
{
public:
  void options(const circle::Operator *op, std::ostream &os) const override
  {
    if (auto *params = op->builtin_options_as_BCQGatherOptions())
    {
      os << "    ";
      os << "axis(" << params->axis() << ") ";
      os << "weights_hidden_size(" << params->input_hidden_size() << ") ";
      os << std::endl;
    }
  }
};

OpPrinterRegistry::OpPrinterRegistry()
{
  _op_map[circle::BuiltinOperator_ADD] = make_unique<AddPrinter>();
  _op_map[circle::BuiltinOperator_ARG_MAX] = make_unique<ArgMaxPrinter>();
  _op_map[circle::BuiltinOperator_AVERAGE_POOL_2D] = make_unique<Pool2DPrinter>();
  _op_map[circle::BuiltinOperator_CAST] = make_unique<CastPrinter>();
  _op_map[circle::BuiltinOperator_CONCATENATION] = make_unique<ConcatenationPrinter>();
  _op_map[circle::BuiltinOperator_CONV_2D] = make_unique<Conv2DPrinter>();
  _op_map[circle::BuiltinOperator_DEPTHWISE_CONV_2D] = make_unique<DepthwiseConv2DPrinter>();
  _op_map[circle::BuiltinOperator_DIV] = make_unique<DivPrinter>();
  // There is no Option for FLOOR_MOD
  _op_map[circle::BuiltinOperator_FULLY_CONNECTED] = make_unique<FullyConnectedPrinter>();
  _op_map[circle::BuiltinOperator_GATHER] = make_unique<GatherPrinter>();
  _op_map[circle::BuiltinOperator_IF] = make_unique<IfPrinter>();
  _op_map[circle::BuiltinOperator_LEAKY_RELU] = make_unique<LeakyReluPrinter>();
  // There is no Option for LOGISTIC
  _op_map[circle::BuiltinOperator_MAX_POOL_2D] = make_unique<Pool2DPrinter>();
  _op_map[circle::BuiltinOperator_MIRROR_PAD] = make_unique<MirrorPadPrinter>();
  _op_map[circle::BuiltinOperator_MUL] = make_unique<MulPrinter>();
  _op_map[circle::BuiltinOperator_ONE_HOT] = make_unique<OneHotPrinter>();
  _op_map[circle::BuiltinOperator_PACK] = make_unique<PackPrinter>();
  // There is no Option for PAD
  // There is no Option for RELU
  // There is no Option for RELU6
  // There is no Option for RELU_N1_TO_1
  _op_map[circle::BuiltinOperator_REDUCE_ANY] = make_unique<ReducerPrinter>();
  _op_map[circle::BuiltinOperator_REDUCE_PROD] = make_unique<ReducerPrinter>();
  _op_map[circle::BuiltinOperator_RESHAPE] = make_unique<ReshapePrinter>();
  // There is no Option for SELECT
  _op_map[circle::BuiltinOperator_SHAPE] = make_unique<ShapePrinter>();
  // There is no Option for SIN
  // There is no Option for SLICE
  _op_map[circle::BuiltinOperator_SOFTMAX] = make_unique<SoftmaxPrinter>();
  // There is no Option for SPACE_TO_BATCH_ND
  _op_map[circle::BuiltinOperator_SPLIT] = make_unique<SplitPrinter>();
  _op_map[circle::BuiltinOperator_SPLIT_V] = make_unique<SplitVPrinter>();
  _op_map[circle::BuiltinOperator_SQUEEZE] = make_unique<SqueezePrinter>();
  _op_map[circle::BuiltinOperator_STRIDED_SLICE] = make_unique<StridedSlicePrinter>();
  _op_map[circle::BuiltinOperator_SUB] = make_unique<SubPrinter>();
  _op_map[circle::BuiltinOperator_SUM] = make_unique<ReducerPrinter>();
  // There is no Option for TOPK_V2
  _op_map[circle::BuiltinOperator_WHILE] = make_unique<WhilePrinter>();
  _op_map[circle::BuiltinOperator_CUSTOM] = make_unique<CustomOpPrinter>();

  // Circle only
  _op_map[circle::BuiltinOperator_BCQ_FULLY_CONNECTED] = make_unique<BCQFullyConnectedPrinter>();
  _op_map[circle::BuiltinOperator_BCQ_GATHER] = make_unique<BCQGatherPrinter>();
}

} // namespace circledump<|MERGE_RESOLUTION|>--- conflicted
+++ resolved
@@ -243,26 +243,29 @@
   }
 };
 
-<<<<<<< HEAD
 class LeakyReluPrinter : public OpPrinter
-=======
+{
+public:
+  void options(const circle::Operator *op, std::ostream &os) const override
+  {
+    if (auto *params = op->builtin_options_as_LeakyReluOptions())
+    {
+      os << "    ";
+      os << "alpha(" << params->alpha() << ") ";
+      os << std::endl;
+    }
+  }
+};
+
 class MirrorPadPrinter : public OpPrinter
->>>>>>> 70a2b015
-{
-public:
-  void options(const circle::Operator *op, std::ostream &os) const override
-  {
-<<<<<<< HEAD
-    if (auto *params = op->builtin_options_as_LeakyReluOptions())
-    {
-      os << "    ";
-      os << "alpha(" << params->alpha() << ") ";
-=======
+{
+public:
+  void options(const circle::Operator *op, std::ostream &os) const override
+  {
     if (auto *params = op->builtin_options_as_MirrorPadOptions())
     {
       os << "    ";
       os << "mode(" << EnumNameMirrorPadMode(params->mode()) << ") ";
->>>>>>> 70a2b015
       os << std::endl;
     }
   }
