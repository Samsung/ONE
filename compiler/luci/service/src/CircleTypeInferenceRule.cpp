--- conflicted
+++ resolved
@@ -155,11 +155,9 @@
     return loco::dtype_get(node->input());
   }
 
-<<<<<<< HEAD
+  loco::DataType visit(const luci::CircleMinimum *node) final { return loco::dtype_get(node->x()); }
+
   loco::DataType visit(const luci::CircleNotEqual *) final { return loco::DataType::BOOL; }
-=======
-  loco::DataType visit(const luci::CircleMinimum *node) final { return loco::dtype_get(node->x()); }
->>>>>>> 5d81ce6c
 
   loco::DataType visit(const luci::CirclePack *node) final
   {
