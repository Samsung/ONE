/*
 * Copyright (c) 2020 Samsung Electronics Co., Ltd. All Rights Reserved
 *
 * Licensed under the Apache License, Version 2.0 (the "License");
 * you may not use this file except in compliance with the License.
 * You may obtain a copy of the License at
 *
 *    http://www.apache.org/licenses/LICENSE-2.0
 *
 * Unless required by applicable law or agreed to in writing, software
 * distributed under the License is distributed on an "AS IS" BASIS,
 * WITHOUT WARRANTIES OR CONDITIONS OF ANY KIND, either express or implied.
 * See the License for the specific language governing permissions and
 * limitations under the License.
 */

#include "luci/Service/CircleTypeInferenceRule.h"

#include <luci/IR/CircleDialect.h>
#include <luci/IR/CircleNodeVisitor.h>
#include <luci/IR/CircleNodes.h>

#include <cassert>

namespace
{

struct TypeInferenceAlgorithm final : public luci::CircleNodeVisitor<loco::DataType>
{
  // TODO Given a tensor x of complex numbers, Abs operation returns a tensor of type float32 or
  // float64.
  loco::DataType visit(const luci::CircleAbs *node) final { return loco::dtype_get(node->x()); }

  loco::DataType visit(const luci::CircleAdd *node) final { return loco::dtype_get(node->x()); }

  loco::DataType visit(const luci::CircleArgMax *node) final { return node->output_type(); }

  loco::DataType visit(const luci::CircleAveragePool2D *node) final
  {
    return loco::dtype_get(node->value());
  }

  loco::DataType visit(const luci::CircleBatchMatMul *node) final
  {
    return loco::dtype_get(node->x());
  }

  loco::DataType visit(const luci::CircleBatchToSpaceND *node) final
  {
    return loco::dtype_get(node->input());
  }

  loco::DataType visit(const luci::CircleCast *node) final { return node->out_data_type(); }

  loco::DataType visit(const luci::CircleConcatenation *node) final
  {
    // TODO Support when CircleConcatenation has 0 input
    assert(node->numValues() > 0);

    for (uint32_t i = 1; i < node->numValues(); ++i)
      assert(loco::dtype_get(node->values(i - 1)) == loco::dtype_get(node->values(i)));

    return loco::dtype_get(node->values(0));
  }

  loco::DataType visit(const luci::CircleConst *node) final { return node->dtype(); }

  loco::DataType visit(const luci::CircleConv2D *node) final
  {
    return loco::dtype_get(node->input());
  }

  loco::DataType visit(const luci::CircleCos *node) final { return loco::dtype_get(node->x()); }

  loco::DataType visit(const luci::CircleCustom *node) final
  {
    if (node->custom_code() == "BatchMatMulV2")
    {
      return loco::dtype_get(node->inputs(0));
    }
    return loco::DataType::Unknown;
  }

  loco::DataType visit(const luci::CircleDepthwiseConv2D *node) final
  {
    return loco::dtype_get(node->input());
  }

  loco::DataType visit(const luci::CircleDiv *node) final { return loco::dtype_get(node->x()); }

  loco::DataType visit(const luci::CircleEqual *) final { return loco::DataType::BOOL; }

  loco::DataType visit(const luci::CircleExp *node) final { return loco::dtype_get(node->x()); }

  loco::DataType visit(const luci::CircleFullyConnected *node) final
  {
    return loco::dtype_get(node->input());
  }

  loco::DataType visit(const luci::CircleGather *node) final
  {
    return loco::dtype_get(node->params());
  }

  loco::DataType visit(const luci::CircleIf *node) final
  {
    // Type of If is not used. Just use input 1
    assert(node->arity() > 1);
    return loco::dtype_get(node->input(1));
  }

  loco::DataType visit(const luci::CircleLogicalNot *node) final
  {
    return loco::dtype_get(node->x());
  }

  loco::DataType visit(const luci::CircleLogicalOr *node) final
  {
    return loco::dtype_get(node->x());
  }

  loco::DataType visit(const luci::CircleLogistic *node) final
  {
    return loco::dtype_get(node->x());
  }

  loco::DataType visit(const luci::CircleMaximum *node) final { return loco::dtype_get(node->x()); }

  loco::DataType visit(const luci::CircleMaxPool2D *node) final
  {
    return loco::dtype_get(node->value());
  }

  loco::DataType visit(const luci::CircleMean *node) final
  {
    return loco::dtype_get(node->input());
  }

  loco::DataType visit(const luci::CirclePack *node) final
  {
    // Only support CirclePack with one or more inputs
    assert(node->values_count() > 0);

    auto first_value_type = loco::dtype_get(node->values(0));
    for (uint32_t i = 1; i < node->values_count(); ++i)
      assert(first_value_type == loco::dtype_get(node->values(i)));

    return first_value_type;
  }

  loco::DataType visit(const luci::CirclePad *node) final { return loco::dtype_get(node->input()); }

  loco::DataType visit(const luci::CircleMul *node) final { return loco::dtype_get(node->x()); }

<<<<<<< HEAD
  loco::DataType visit(const luci::CircleOneHot *node) final { return loco::dtype_get(node->on_value()); }
=======
  loco::DataType visit(const luci::CircleReduceProd *node) final
  {
    return loco::dtype_get(node->input());
  }
>>>>>>> 00f838e6

  loco::DataType visit(const luci::CircleRelu *node) final
  {
    return loco::dtype_get(node->features());
  }

  loco::DataType visit(const luci::CircleRelu6 *node) final
  {
    return loco::dtype_get(node->features());
  }

  loco::DataType visit(const luci::CircleReshape *node) final
  {
    return loco::dtype_get(node->tensor());
  }

  loco::DataType visit(const luci::CircleRsqrt *node) final { return loco::dtype_get(node->x()); }

  loco::DataType visit(const luci::CircleSin *node) final { return loco::dtype_get(node->x()); }

  loco::DataType visit(const luci::CircleSoftmax *node) final
  {
    return loco::dtype_get(node->logits());
  }

  loco::DataType visit(const luci::CircleSpaceToBatchND *node) final
  {
    return loco::dtype_get(node->input());
  }

  loco::DataType visit(const luci::CircleSplit *node) final
  {
    return loco::dtype_get(node->input());
  }

  loco::DataType visit(const luci::CircleSplitV *node) final
  {
    return loco::dtype_get(node->input());
  }

  loco::DataType visit(const luci::CircleSqrt *node) final { return loco::dtype_get(node->x()); }

  loco::DataType visit(const luci::CircleSquaredDifference *node) final
  {
    return loco::dtype_get(node->x());
  }

  loco::DataType visit(const luci::CircleStridedSlice *node) final
  {
    return loco::dtype_get(node->input());
  }

  loco::DataType visit(const luci::CircleSub *node) final { return loco::dtype_get(node->x()); }

  loco::DataType visit(const luci::CircleSum *node) final { return loco::dtype_get(node->input()); }

  loco::DataType visit(const luci::CircleTanh *node) final { return loco::dtype_get(node->x()); }

  loco::DataType visit(const luci::CircleTile *node) final
  {
    return loco::dtype_get(node->input());
  }

  loco::DataType visit(const luci::CircleTranspose *node) final
  {
    return loco::dtype_get(node->a());
  }

  loco::DataType visit(const luci::CircleTransposeConv *node) final
  {
    return loco::dtype_get(node->outBackprop());
  }

  loco::DataType visit(const luci::CircleUnpack *node) final
  {
    return loco::dtype_get(node->value());
  }

  loco::DataType visit(const luci::CircleWhile *node) final
  {
    // Type of While is not used. Just use input 0
    assert(node->arity() > 0);
    return loco::dtype_get(node->input(0));
  }

  // Circle Only
  loco::DataType visit(const luci::CircleInstanceNorm *node) final
  {
    return loco::dtype_get(node->input());
  }

  // Virtual
  loco::DataType visit(const luci::CircleInput *node) final { return node->dtype(); }

  loco::DataType visit(const luci::CircleOutput *node) final
  {
    auto graph_outputs = node->graph()->outputs();
    auto graph_output = graph_outputs->at(node->index());
    auto output_dtype = graph_output->dtype();

    if (dynamic_cast<luci::CircleOutputDummy *>(node->from()) == nullptr)
    {
      // We don't care for the type if from() is CircleOutputDummy
      // from() type should match that of CircleOutput
      assert(output_dtype == loco::dtype_get(node->from()));
    }
    return output_dtype;
  }

  loco::DataType visit(const luci::CircleOutputDummy *node) final { return node->dtype(); }

  loco::DataType visit(const luci::CircleIfOut *node) final
  {
    /**
     * @note  IF operator type and shape are that of the "then" and "else"
     *        Graph Outputs.
     */
    auto circle_if = dynamic_cast<const luci::CircleIf *>(node->input());
    if (circle_if == nullptr)
    {
      INTERNAL_EXN("CircleIf IR is not configured correctly");
    }

    auto index = node->index();
    auto then_graph = circle_if->then_graph();
    auto else_graph = circle_if->else_graph();
    assert(then_graph != nullptr);
    assert(else_graph != nullptr);

    // shape and type are assumed to be same
    // these are checked at post_import_graph() in Import
    auto then_outputs = loco::output_nodes(then_graph);
    auto else_outputs = loco::output_nodes(else_graph);
    assert(then_outputs.size() == else_outputs.size());
    assert(index < static_cast<int32_t>(then_outputs.size()));

    auto then_out = loco::must_cast<luci::CircleOutput *>(then_outputs.at(index));
    auto else_out = loco::must_cast<luci::CircleOutput *>(else_outputs.at(index));

    auto then_graph_outputs = then_graph->outputs(); // loco::GraphOutput items
    auto else_graph_outputs = else_graph->outputs();
    assert(then_graph_outputs->size() == else_graph_outputs->size());

    auto then_graph_output = then_graph_outputs->at(then_out->index());
    auto else_graph_output = else_graph_outputs->at(else_out->index());
    (void)else_graph_output; // make compiler happy for unused variable warnings
    assert(then_graph_output->dtype() == else_graph_output->dtype());

    return then_graph_output->dtype();
  }

  loco::DataType visit(const luci::CircleSplitOut *node) final
  {
    return loco::dtype_get(node->input());
  }

  loco::DataType visit(const luci::CircleSplitVOut *node) final
  {
    return loco::dtype_get(node->input());
  }

  loco::DataType visit(const luci::CircleUnpackOut *node) final
  {
    return loco::dtype_get(node->unpack());
  }

  loco::DataType visit(const luci::CircleWhileOut *node) final
  {
    /**
     * @note  WHILE operator's type is the same with the "cond"
     *        Graph Input.
     */
    auto circle_while = dynamic_cast<const luci::CircleWhile *>(node->input());
    if (circle_while == nullptr)
    {
      INTERNAL_EXN("CircleWhile IR is not configured correctly");
    }

    auto index = node->index();
    auto cond_graph = circle_while->cond_graph();
    assert(cond_graph != nullptr);

    // Assumption: the index of CircleWhileOut matches with the index of input nodes returned by
    // loco::input_nodes
    auto cond_inputs = loco::input_nodes(cond_graph);
    auto cond_in = loco::must_cast<luci::CircleInput *>(cond_inputs.at(index));

    auto cond_graph_inputs = cond_graph->inputs();
    auto cond_graph_input = cond_graph_inputs->at(cond_in->index());

    return cond_graph_input->dtype();
  }
};

} // namespace

namespace luci
{

bool CircleTypeInferenceRule::recognize(const loco::Dialect *d) const
{
  return CircleDialect::get() == d;
}

bool CircleTypeInferenceRule::infer(const loco::Node *node, loco::DataType &dtype) const
{
  assert(node->dialect() == CircleDialect::get());

  TypeInferenceAlgorithm alg;

  auto circle_node = loco::must_cast<const CircleNode *>(node);
  dtype = circle_node->accept(&alg);
  assert(dtype != loco::DataType::Unknown);

  return true;
}

} // namespace luci<|MERGE_RESOLUTION|>--- conflicted
+++ resolved
@@ -152,14 +152,12 @@
 
   loco::DataType visit(const luci::CircleMul *node) final { return loco::dtype_get(node->x()); }
 
-<<<<<<< HEAD
   loco::DataType visit(const luci::CircleOneHot *node) final { return loco::dtype_get(node->on_value()); }
-=======
+
   loco::DataType visit(const luci::CircleReduceProd *node) final
   {
     return loco::dtype_get(node->input());
   }
->>>>>>> 00f838e6
 
   loco::DataType visit(const luci::CircleRelu *node) final
   {
