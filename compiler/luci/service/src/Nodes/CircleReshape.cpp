--- conflicted
+++ resolved
@@ -21,6 +21,9 @@
 #include "CircleShapeInferenceHelper.h"
 
 #include <luci/Log.h>
+#include "CircleShapeInferenceHelper.h"
+
+#include <luci/Log.h>
 
 namespace luci
 {
@@ -43,8 +46,6 @@
 namespace sinf
 {
 
-<<<<<<< HEAD
-=======
 /**
  * @note  CircleReshape has new shape info in two places: 2nd input and attribute.
  *        This shape inference uses shape from input 'shape' node when it's constant.
@@ -52,33 +53,12 @@
  *
  * TODO Change this policy when not appropriate
  */
->>>>>>> f092ed0c
 loco::TensorShape Algorithm::visit(const luci::CircleReshape *node)
 {
   LOGGER(l);
 
   const loco::DataType S32 = loco::DataType::S32;
 
-<<<<<<< HEAD
-  loco::TensorShape shape_by_input;
-  {
-    LUCI_ASSERT(node->shape(), "2nd input shape() should not be nullptr");
-
-    // Only support node's shape() is CircleConst with S32
-    // TODO support other node with other types
-    auto const_shape_node = dynamic_cast<luci::CircleConst *>(node->shape());
-    if (const_shape_node != nullptr)
-    {
-      LUCI_ASSERT(const_shape_node->dtype() == S32, "Only support int32 CircleConst");
-
-      shape_by_input.rank(const_shape_node->size<S32>());
-
-      for (uint32_t axis = 0; axis < shape_by_input.rank(); ++axis)
-      {
-        shape_by_input.dim(axis) = const_shape_node->at<S32>(axis);
-        if (const_shape_node->at<S32>(axis) < 0)
-          shape_by_input.dim(axis).unset();
-=======
   // loco::TensorShape shape_by_input;
   // {
   //   LUCI_ASSERT(node->shape(), "2nd input shape() should not be nullptr");
@@ -137,37 +117,10 @@
         output_shape.dim(axis) = shape_by_attr->dim(axis);
         if (shape_by_attr->dim(axis) < 0)
           output_shape.dim(axis).unset();
->>>>>>> f092ed0c
       }
     }
     else
     {
-<<<<<<< HEAD
-      // We use shape from the node itself
-      shape_by_input = own_shape(node);
-    }
-  }
-
-  loco::TensorShape shape_by_attr;
-  {
-    shape_by_attr.rank(node->newShape()->rank());
-
-    for (uint32_t axis = 0; axis < shape_by_attr.rank(); ++axis)
-    {
-      shape_by_attr.dim(axis) = node->newShape()->dim(axis);
-    }
-  }
-
-  if (!(shape_by_input == shape_by_attr))
-  {
-    INFO(l) << "CircleReshape: Two new shape information mismatched : " << std::endl;
-    INFO(l) << "   shape_by_input : " << shape_by_input << std::endl;
-    INFO(l) << "   shape_by_attr : " << shape_by_attr << std::endl;
-  }
-
-  loco::TensorShape output_shape = shape_by_input;
-
-=======
       node->shape();
     }
   }
@@ -208,7 +161,6 @@
     }
   }
 
->>>>>>> f092ed0c
   // One of the dimensions of input shape can have special value -1,
   // which should not be inferred.
   const auto input_shape = circle_shape(loco::must_cast<CircleNode *>(node->tensor()));
