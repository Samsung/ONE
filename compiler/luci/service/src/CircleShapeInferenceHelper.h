--- conflicted
+++ resolved
@@ -48,15 +48,13 @@
 // Throw an exception if x and y are not broadcastable.
 loco::TensorShape broadcast_shape(const loco::TensorShape &x, const loco::TensorShape &y);
 
-<<<<<<< HEAD
 loco::TensorShape own_shape(const luci::CircleNode *node);
 
 std::ostream &operator<<(std::ostream &os, const loco::TensorShape &tensor_shape);
-=======
+
 // Return shape of pad ops using paddings.
 loco::TensorShape pad_shape(const loco::TensorShape &input_shape,
                             const luci::CircleConst *paddings);
->>>>>>> 740dd9a6
 
 /**
  * @brief Create a higher-rank TensorShape following NumPy broadcasting semantics
