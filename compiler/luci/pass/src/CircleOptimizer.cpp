/*
 * Copyright (c) 2020 Samsung Electronics Co., Ltd. All Rights Reserved
 *
 * Licensed under the Apache License, Version 2.0 (the "License");
 * you may not use this file except in compliance with the License.
 * You may obtain a copy of the License at
 *
 *    http://www.apache.org/licenses/LICENSE-2.0
 *
 * Unless required by applicable law or agreed to in writing, software
 * distributed under the License is distributed on an "AS IS" BASIS,
 * WITHOUT WARRANTIES OR CONDITIONS OF ANY KIND, either express or implied.
 * See the License for the specific language governing permissions and
 * limitations under the License.
 */

#include "luci/CircleOptimizer.h"

#include "luci/Pass/CanonicalizePass.h"
#include "luci/Pass/ConvertNCHWToNHWCPass.h"
#include "luci/Pass/CommonSubExpressionEliminationPass.h"
#include "luci/Pass/ExpandBroadcastConstPass.h"
#include "luci/Pass/FoldAddV2Pass.h"
#include "luci/Pass/FoldCastPass.h"
#include "luci/Pass/FoldDensifyPass.h"
#include "luci/Pass/FoldDepthwiseConv2DPass.h"
#include "luci/Pass/FoldDequantizePass.h"
#include "luci/Pass/FoldFullyConnectedPass.h"
#include "luci/Pass/FoldGatherPass.h"
#include "luci/Pass/FoldMulPass.h"
#include "luci/Pass/FoldReshapePass.h"
#include "luci/Pass/FoldShapePass.h"
#include "luci/Pass/FoldSparseToDensePass.h"
#include "luci/Pass/FoldSqueezePass.h"
#include "luci/Pass/ForwardReshapeToUnaryOpPass.h"
#include "luci/Pass/ForwardTransposeOpPass.h"
#include "luci/Pass/FuseActivationFunctionPass.h"
#include "luci/Pass/FuseAddToFullyConnectedBiasPass.h"
#include "luci/Pass/FuseAddWithConvPass.h"
#include "luci/Pass/FuseAddWithFullyConnectedPass.h"
#include "luci/Pass/FuseAddWithTConvPass.h"
#include "luci/Pass/FuseBatchNormWithConvPass.h"
#include "luci/Pass/FuseBatchNormWithDwConvPass.h"
#include "luci/Pass/FuseBatchNormWithTConvPass.h"
#include "luci/Pass/FuseBCQPass.h"
#include "luci/Pass/FuseMulToFullyConnectedWeightsPass.h"
#include "luci/Pass/FuseInstanceNormPass.h"
#include "luci/Pass/FuseMeanWithMeanPass.h"
#include "luci/Pass/FuseMulWithConvPass.h"
#include "luci/Pass/FuseMulWithDivPass.h"
#include "luci/Pass/FuseMulWithFullyConnectedPass.h"
#include "luci/Pass/FusePreActivationBatchNormPass.h"
#include "luci/Pass/FusePReluPass.h"
#include "luci/Pass/FuseGeluPass.h"
#include "luci/Pass/FuseRsqrtPass.h"
#include "luci/Pass/FuseSliceWithTConvPass.h"
#include "luci/Pass/FuseHorizontalFullyConnectedPass.h"
#include "luci/Pass/FuseTransposeWithMeanPass.h"
#include "luci/Pass/MakeBatchNormGammaPositivePass.h"
#include "luci/Pass/RemoveDuplicateConstPass.h"
#include "luci/Pass/RemoveFakeQuantPass.h"
#include "luci/Pass/RemoveGatherGuardPass.h"
#include "luci/Pass/RemoveQDQForMixedPrecisionOpPass.h"
#include "luci/Pass/RemoveQuantDequantSeqPass.h"
#include "luci/Pass/RemoveRedundantReshapePass.h"
#include "luci/Pass/RemoveRedundantTransposePass.h"
#include "luci/Pass/RemoveRedundantQuantizePass.h"
#include "luci/Pass/RemoveUnnecessaryAddPass.h"
#include "luci/Pass/RemoveUnnecessaryCastPass.h"
#include "luci/Pass/RemoveUnnecessaryReshapePass.h"
#include "luci/Pass/RemoveUnnecessaryReshapeNetPass.h"
#include "luci/Pass/RemoveUnnecessarySlicePass.h"
#include "luci/Pass/RemoveUnnecessaryStridedSlicePass.h"
#include "luci/Pass/RemoveUnnecessarySplitPass.h"
#include "luci/Pass/RemoveUnnecessaryTransposeNetPass.h"
#include "luci/Pass/ReplaceNonConstFCWithBatchMatMulPass.h"
#include "luci/Pass/ReplaceMulAddWithDepthwiseConvPass.h"
#include "luci/Pass/ReplaceSubWithAddPass.h"
#include "luci/Pass/ReplaceWithFCGeluFCPass.h"
#include "luci/Pass/ResolveCustomOpAddPass.h"
#include "luci/Pass/ResolveCustomOpBatchMatMulPass.h"
#include "luci/Pass/ResolveCustomOpMatMulPass.h"
#include "luci/Pass/ResolveCustomOpMaxPoolWithArgmaxPass.h"
#include "luci/Pass/ResolveCustomOpSplitVPass.h"
#include "luci/Pass/ResolveFormerCustomOpPass.h"
#include "luci/Pass/SparsifyTensorPass.h"
#include "luci/Pass/ShuffleWeightTo16x1Float32Pass.h"
#include "luci/Pass/SubstitutePackToReshapePass.h"
#include "luci/Pass/SubstitutePadV2ToPadPass.h"
#include "luci/Pass/SubstituteSplitVToSplitPass.h"
#include "luci/Pass/SubstituteSqueezeToReshapePass.h"
#include "luci/Pass/SubstituteStridedSliceToReshapePass.h"
#include "luci/Pass/SubstituteTransposeToReshapePass.h"
#include "luci/Pass/TransformMinMaxToRelu6Pass.h"
#include "luci/Pass/TransformMinReluToRelu6Pass.h"
#include "luci/Pass/TransformSqrtDivToRsqrtMulPass.h"
#include "luci/Pass/DecomposeHardSwishPass.h"
#include "luci/Pass/DecomposeSoftmaxPass.h"
#include "luci/Pass/UnrollUnidirectionalSequenceLSTMPass.h"
#include "luci/Pass/XpSepActFromTransposeConvPass.h"
// TODO add more passes

#include "luci/Pass/CircleShapeInferencePass.h"
#include "luci/Pass/CircleTypeInferencePass.h"

// logo passes
#include <logo/RemoveDeadNodeWithQueryPass.h>

#include "ModulePhase.h"
#include "ProgressReporter.h"

#include <luci/IR/CircleNodes.h>
#include <logo/Phase.h>
#include <pepper/csv2vec.h>

#include <memory>
#include <sstream>

namespace
{

using namespace luci;

class OptimizeOptionsImpl final : public luci::CircleOptimizer::Options
{
public:
  void enable(Algorithm) final;
  void param(AlgorithmParameters, const std::string &) final;
  const std::string param(AlgorithmParameters) const final;
  bool query(Algorithm) final;

private:
  std::vector<Algorithm> _algorithms;
  std::map<AlgorithmParameters, const std::string> _algorithm_params;
};

void OptimizeOptionsImpl::enable(Algorithm algo) { _algorithms.push_back(algo); }

void OptimizeOptionsImpl::param(AlgorithmParameters param, const std::string &str)
{
  _algorithm_params.insert(std::pair<AlgorithmParameters, const std::string>(param, str));
}

const std::string OptimizeOptionsImpl::param(AlgorithmParameters param) const
{
  auto param_str = _algorithm_params.find(param);
  if (param_str != _algorithm_params.end())
  {
    return param_str->second;
  }
  else
  {
    return std::string();
  }
}

bool OptimizeOptionsImpl::query(Algorithm algo)
{
  std::vector<Algorithm>::iterator it = std::find(_algorithms.begin(), _algorithms.end(), algo);
  if (it == _algorithms.end())
    return false;

  return true;
}

// TODO Make a struct for args
void convert_nchw_to_nhwc(loco::Graph *g, bool preserve_input, bool preserve_output, bool fuse_fc,
                          bool fuse_gelu)
{
  logo::Phase phase;

  phase.emplace_back(std::make_unique<logo::RemoveDeadNodeWithQueryPass>());
  phase.emplace_back(std::make_unique<luci::CircleShapeInferencePass>());
  phase.emplace_back(std::make_unique<luci::CircleTypeInferencePass>());

  // Resolve custom Ops
  phase.emplace_back(std::make_unique<luci::ResolveCustomOpAddPass>());
  phase.emplace_back(std::make_unique<luci::ResolveCustomOpBatchMatMulPass>());
  phase.emplace_back(std::make_unique<luci::ResolveCustomOpMatMulPass>());
  phase.emplace_back(std::make_unique<luci::ResolveCustomOpMaxPoolWithArgmaxPass>());
  phase.emplace_back(std::make_unique<luci::ResolveCustomOpSplitVPass>());
  phase.emplace_back(std::make_unique<luci::ResolveFormerCustomOpPass>());

  // Fuse FullyConnected with Add
  // Why we perform FuseAddWithFullyConnectedPass before ConvertNCHWToNHWCPass?
  // FullyConnected Op's layout is not changed in ConvertNCHWToNHWCPass, while
  // Add Op's layer is changed from NCHW to NHWC.
  // This disables fusion of Add and FullyConnected after ConvertNCHWToNHWC.
  if (fuse_fc)
    phase.emplace_back(std::make_unique<luci::FuseAddWithFullyConnectedPass>());

  // Fuse decomposed ops to Gelu Op
  // Why here? ConverNCHWToNHWCPass inserts additional Ops, so it is better to fuse
  // Gelu in advance.
  if (fuse_gelu)
    phase.emplace_back(std::make_unique<luci::FuseGeluPass>());

  phase.emplace_back(
    std::make_unique<luci::ConvertNCHWToNHWCPass>(preserve_input, preserve_output));

  ProgressReporter prog(g, logo::PhaseStrategy::Restart);
  logo::PhaseRunner<logo::PhaseStrategy::Restart> phase_runner{g};
  phase_runner.attach(&prog);
  phase_runner.run(phase);
}

} // namespace

namespace luci
{

CircleOptimizer::Options *CircleOptimizer::options(void)
{
  if (_options == nullptr)
  {
    _options = std::make_unique<OptimizeOptionsImpl>();
  }

  return _options.get();
}

void CircleOptimizer::canonicalize(loco::Graph *g) const
{
  logo::Phase phase;

  phase.emplace_back(std::make_unique<luci::CircleShapeInferencePass>());
  phase.emplace_back(std::make_unique<luci::CircleTypeInferencePass>());
  phase.emplace_back(std::make_unique<luci::CanonicalizePass>());
  phase.emplace_back(std::make_unique<logo::RemoveDeadNodeWithQueryPass>());

  ProgressReporter prog(g, logo::PhaseStrategy::Restart);
  logo::PhaseRunner<logo::PhaseStrategy::Restart> phase_runner{g};
  phase_runner.attach(&prog);
  phase_runner.run(phase);
}

void CircleOptimizer::optimize(luci::Module *m) const
{
  luci::Phase phase;

  // Following passes are needed everytime when other passes create new node or modify some nodes.
  phase.emplace_back(std::make_unique<luci::CircleShapeInferencePass>());
  phase.emplace_back(std::make_unique<luci::CircleTypeInferencePass>());

  if (_options->query(Options::Algorithm::FuseBCQ))
  {
    phase.emplace_back(std::make_unique<FuseBCQPass>());
  }

  ModuleProgressReporter prog(m, logo::PhaseStrategy::Restart);
  PhaseRunner<logo::PhaseStrategy::Restart> phase_runner{m};
  phase_runner.attach(&prog);
  phase_runner.run(phase);
}

template <typename T> std::unique_ptr<logo::Pass> createPassInstance(void)
{
  return std::make_unique<T>();
}

void CircleOptimizer::optimize(loco::Graph *g) const
{
  canonicalize(g);

  logo::Phase phase;

  // Conversion from NCHW to NHWC is done first to avoid interference with other optimizations.
  if (_options->query(Options::Algorithm::ConvertNCHWToNHWC))
  {
    bool preserve_input =
      _options->param(Options::AlgorithmParameters::NCHW_to_NHWC_input_shape) != "true";
    bool preserve_output =
      _options->param(Options::AlgorithmParameters::NCHW_to_NHWC_output_shape) != "true";

    bool fuse_fc = _options->query(Options::Algorithm::FuseAddWithFullyConnected);
    bool fuse_gelu = _options->query(Options::Algorithm::FuseGelu);

    convert_nchw_to_nhwc(g, preserve_input, preserve_output, fuse_fc, fuse_gelu);
  }

  /* TRANSFORM DECLARATION BEGIN */
  phase.emplace_back(std::make_unique<logo::RemoveDeadNodeWithQueryPass>());

  // Following passes are needed everytime when other passes create new node or modify some nodes.
  phase.emplace_back(std::make_unique<luci::CircleShapeInferencePass>());
  phase.emplace_back(std::make_unique<luci::CircleTypeInferencePass>());

<<<<<<< HEAD
  if (_options->query(Options::Algorithm::CommonSubExpressionElimination))
  {
    phase.emplace_back(std::make_unique<luci::CommonSubExpressionEliminationPass>());
  }
  if (_options->query(Options::Algorithm::ResolveCustomOpAdd))
  {
    phase.emplace_back(std::make_unique<luci::ResolveCustomOpAddPass>());
  }
  if (_options->query(Options::Algorithm::ResolveCustomOpBatchMatMul))
  {
    phase.emplace_back(std::make_unique<luci::ResolveCustomOpBatchMatMulPass>());
  }
  if (_options->query(Options::Algorithm::ResolveCustomOpMatMul))
  {
    phase.emplace_back(std::make_unique<luci::ResolveCustomOpMatMulPass>());
  }
  if (_options->query(Options::Algorithm::ResolveFormerCustomOp))
  {
    phase.emplace_back(std::make_unique<luci::ResolveFormerCustomOpPass>());
  }
  if (_options->query(Options::Algorithm::FuseMeanWithMean))
  {
    phase.emplace_back(std::make_unique<FuseMeanWithMeanPass>());
  }
  if (_options->query(Options::Algorithm::FuseMulWithConv))
  {
    phase.emplace_back(std::make_unique<FuseMulWithConvPass>());
  }
  if (_options->query(Options::Algorithm::FuseMulWithDiv))
  {
    phase.emplace_back(std::make_unique<FuseMulWithDivPass>());
  }
  if (_options->query(Options::Algorithm::FuseMulWithFullyConnected))
  {
    phase.emplace_back(std::make_unique<FuseMulWithFullyConnectedPass>());
  }
  if (_options->query(Options::Algorithm::ResolveCustomOpMaxPoolWithArgmax))
  {
    phase.emplace_back(std::make_unique<luci::ResolveCustomOpMaxPoolWithArgmaxPass>());
  }
  if (_options->query(Options::Algorithm::ResolveCustomOpSplitV))
  {
    phase.emplace_back(std::make_unique<luci::ResolveCustomOpSplitVPass>());
  }
  if (_options->query(Options::Algorithm::FuseInstanceNorm))
  {
    phase.emplace_back(std::make_unique<FuseInstanceNormPass>());
  }
  if (_options->query(Options::Algorithm::FuseBatchNormWithConv))
  {
    phase.emplace_back(std::make_unique<FuseBatchNormWithConvPass>());
  }
  if (_options->query(Options::Algorithm::FuseBatchNormWithDwConv))
  {
    phase.emplace_back(std::make_unique<FuseBatchNormWithDwConvPass>());
  }
  if (_options->query(Options::Algorithm::FuseBatchNormWithTConv))
  {
    phase.emplace_back(std::make_unique<FuseBatchNormWithTConvPass>());
  }
  if (_options->query(Options::Algorithm::FuseSliceWithTConv))
  {
    phase.emplace_back(std::make_unique<FuseSliceWithTConvPass>());
  }
  if (_options->query(Options::Algorithm::FuseAddToFullyConnectedBias))
  {
    phase.emplace_back(std::make_unique<FuseAddToFullyConnectedBiasPass>());
  }
  if (_options->query(Options::Algorithm::FuseAddWithConv))
  {
    phase.emplace_back(std::make_unique<FuseAddWithConvPass>());
  }
  if (_options->query(Options::Algorithm::FuseAddWithFullyConnected))
  {
    phase.emplace_back(std::make_unique<FuseAddWithFullyConnectedPass>());
  }
  if (_options->query(Options::Algorithm::FuseAddWithTConv))
  {
    phase.emplace_back(std::make_unique<FuseAddWithTConvPass>());
  }
  if (_options->query(Options::Algorithm::FuseActivationFunction))
  {
    phase.emplace_back(std::make_unique<FuseActivationFunctionPass>());
  }
  if (_options->query(Options::Algorithm::FuseMulToFullyConnectedWeights))
  {
    phase.emplace_back(std::make_unique<FuseMulToFullyConnectedWeightsPass>());
  }
  if (_options->query(Options::Algorithm::FusePRelu))
  {
    phase.emplace_back(std::make_unique<FusePReluPass>());
  }
  if (_options->query(Options::Algorithm::FuseGelu))
  {
    phase.emplace_back(std::make_unique<FuseGeluPass>());
  }
  if (_options->query(Options::Algorithm::FuseRsqrt))
  {
    phase.emplace_back(std::make_unique<FuseRsqrtPass>());
  }
  if (_options->query(Options::Algorithm::FuseHorizontalFullyConnected))
  {
    phase.emplace_back(std::make_unique<FuseHorizontalFullyConnectedPass>());
  }
  if (_options->query(Options::Algorithm::FuseTransposeWithMean))
  {
    phase.emplace_back(std::make_unique<FuseTransposeWithMeanPass>());
  }
  if (_options->query(Options::Algorithm::FoldAddV2))
  {
    phase.emplace_back(std::make_unique<luci::FoldAddV2Pass>());
  }
  if (_options->query(Options::Algorithm::FoldCast))
  {
    phase.emplace_back(std::make_unique<luci::FoldCastPass>());
  }
  if (_options->query(Options::Algorithm::FoldDensify))
  {
    phase.emplace_back(std::make_unique<luci::FoldDensifyPass>());
  }
  if (_options->query(Options::Algorithm::FoldDepthwiseConv2D))
  {
    phase.emplace_back(std::make_unique<luci::FoldDepthwiseConv2DPass>());
  }
  if (_options->query(Options::Algorithm::FoldDequantize))
  {
    phase.emplace_back(std::make_unique<luci::FoldDequantizePass>());
  }
  if (_options->query(Options::Algorithm::FoldFullyConnected))
  {
    phase.emplace_back(std::make_unique<luci::FoldFullyConnectedPass>());
  }
  if (_options->query(Options::Algorithm::FoldGather))
  {
    phase.emplace_back(std::make_unique<luci::FoldGatherPass>());
  }
  if (_options->query(Options::Algorithm::FoldMul))
  {
    phase.emplace_back(std::make_unique<luci::FoldMulPass>());
  }
  if (_options->query(Options::Algorithm::FoldReshape))
  {
    phase.emplace_back(std::make_unique<luci::FoldReshapePass>());
  }
  if (_options->query(Options::Algorithm::FoldShape))
  {
    phase.emplace_back(std::make_unique<luci::FoldShapePass>());
  }
  if (_options->query(Options::Algorithm::FoldSparseToDense))
  {
    phase.emplace_back(std::make_unique<luci::FoldSparseToDensePass>());
  }
  if (_options->query(Options::Algorithm::FoldSqueeze))
  {
    phase.emplace_back(std::make_unique<luci::FoldSqueezePass>());
  }
  if (_options->query(Options::Algorithm::FusePreActivationBatchNorm))
  {
    phase.emplace_back(std::make_unique<luci::FusePreActivationBatchNormPass>());
  }
  if (_options->query(Options::Algorithm::MakeBatchNormGammaPositive))
  {
    phase.emplace_back(std::make_unique<luci::MakeBatchNormGammaPositivePass>());
  }
  if (_options->query(Options::Algorithm::ShuffleWeightTo16x1Float32))
  {
    phase.emplace_back(std::make_unique<luci::ShuffleWeightTo16x1Float32Pass>());
  }
  if (_options->query(Options::Algorithm::ExpandBroadcastConst))
  {
    phase.emplace_back(std::make_unique<luci::ExpandBroadcastConstPass>());
  }
  if (_options->query(Options::Algorithm::RemoveDuplicateConst))
  {
    phase.emplace_back(std::make_unique<luci::RemoveDuplicateConstPass>());
  }
  if (_options->query(Options::Algorithm::RemoveFakeQuant))
  {
    phase.emplace_back(std::make_unique<luci::RemoveFakeQuantPass>());
  }
  if (_options->query(Options::Algorithm::RemoveGatherGuard))
  {
    phase.emplace_back(std::make_unique<luci::RemoveGatherGuardPass>());
  }
  if (_options->query(Options::Algorithm::RemoveQDQForMixedPrecisionOp))
  {
    phase.emplace_back(std::make_unique<luci::RemoveQDQForMixedPrecisionOpPass>());
  }
  if (_options->query(Options::Algorithm::RemoveQuantDequantSeq))
  {
    phase.emplace_back(std::make_unique<luci::RemoveQuantDequantSeqPass>());
  }
  if (_options->query(Options::Algorithm::RemoveUnnecessaryAdd))
  {
    phase.emplace_back(std::make_unique<luci::RemoveUnnecessaryAddPass>());
  }
  if (_options->query(Options::Algorithm::RemoveUnnecessaryCast))
  {
    phase.emplace_back(std::make_unique<luci::RemoveUnnecessaryCastPass>());
  }
  if (_options->query(Options::Algorithm::RemoveUnnecessaryReshape))
  {
    phase.emplace_back(std::make_unique<luci::RemoveUnnecessaryReshapePass>());
    phase.emplace_back(std::make_unique<luci::RemoveUnnecessaryReshapeNetPass>());
  }
  if (_options->query(Options::Algorithm::RemoveUnnecessarySlice))
  {
    phase.emplace_back(std::make_unique<luci::RemoveUnnecessarySlicePass>());
  }
  if (_options->query(Options::Algorithm::RemoveUnnecessaryStridedSlice))
  {
    phase.emplace_back(std::make_unique<luci::RemoveUnnecessaryStridedSlicePass>());
  }
  if (_options->query(Options::Algorithm::RemoveUnnecessarySplit))
  {
    phase.emplace_back(std::make_unique<luci::RemoveUnnecessarySplitPass>());
  }
  if (_options->query(Options::Algorithm::RemoveUnnecessaryTranspose))
  {
    phase.emplace_back(std::make_unique<luci::RemoveUnnecessaryTransposeNetPass>());
  }
  if (_options->query(Options::Algorithm::RemoveRedundantReshape))
  {
    phase.emplace_back(std::make_unique<luci::RemoveRedundantReshapePass>());
  }
  if (_options->query(Options::Algorithm::RemoveRedundantTranspose))
  {
    phase.emplace_back(std::make_unique<luci::RemoveRedundantTransposePass>());
  }
  if (_options->query(Options::Algorithm::RemoveRedundantQuantize))
  {
    phase.emplace_back(std::make_unique<luci::RemoveRedundantQuantizePass>());
  }
  if (_options->query(Options::Algorithm::ReplaceNonConstFCWithBatchMatMul))
  {
    phase.emplace_back(std::make_unique<luci::ReplaceNonConstFCWithBatchMatMulPass>());
  }
  if (_options->query(Options::Algorithm::ReplaceMulAddWithDepthwiseConv))
  {
    phase.emplace_back(std::make_unique<luci::ReplaceMulAddWithDepthwiseConvPass>());
  }
  if (_options->query(Options::Algorithm::ReplaceSubWithAdd))
  {
    phase.emplace_back(std::make_unique<luci::ReplaceSubWithAddPass>());
  }
  if (_options->query(Options::Algorithm::ReplaceWithFCGeluFC))
  {
    phase.emplace_back(std::make_unique<luci::ReplaceWithFCGeluFCPass>());
  }
=======
  // Forward Reshape/Transpose is done after
  // 1. SubstituteXXXToReshape
  // 2. RemoveRedundantReshape/Transpose
  // See https://github.com/Samsung/ONE/pull/10596 for more details
>>>>>>> c56d50ce
  if (_options->query(Options::Algorithm::SubstitutePackToReshape))
  {
    phase.emplace_back(std::make_unique<luci::SubstitutePackToReshapePass>());
  }
  if (_options->query(Options::Algorithm::SubstituteSqueezeToReshape))
  {
    phase.emplace_back(std::make_unique<luci::SubstituteSqueezeToReshapePass>());
  }
  if (_options->query(Options::Algorithm::SubstituteStridedSliceToReshape))
  {
    phase.emplace_back(std::make_unique<luci::SubstituteStridedSliceToReshapePass>());
  }
  if (_options->query(Options::Algorithm::SubstituteTransposeToReshape))
  {
    phase.emplace_back(std::make_unique<luci::SubstituteTransposeToReshapePass>());
  }
  if (_options->query(Options::Algorithm::RemoveRedundantReshape))
  {
    phase.emplace_back(std::make_unique<luci::RemoveRedundantReshapePass>());
  }
  if (_options->query(Options::Algorithm::RemoveRedundantTranspose))
  {
    phase.emplace_back(std::make_unique<luci::RemoveRedundantTransposePass>());
  }

  // clang-format off
  std::map<Options::Algorithm, std::unique_ptr<logo::Pass> (*)(void)> option_to_pass;

  option_to_pass[Options::Algorithm::CommonSubExpressionElimination] = &createPassInstance<luci::CommonSubExpressionEliminationPass>;
  option_to_pass[Options::Algorithm::ResolveCustomOpAdd] = &createPassInstance<luci::ResolveCustomOpAddPass>;
  option_to_pass[Options::Algorithm::ResolveCustomOpBatchMatMul] = &createPassInstance<luci::ResolveCustomOpBatchMatMulPass>;
  option_to_pass[Options::Algorithm::ResolveCustomOpMatMul] = &createPassInstance<luci::ResolveCustomOpMatMulPass>;
  option_to_pass[Options::Algorithm::ResolveFormerCustomOp] = &createPassInstance<luci::ResolveFormerCustomOpPass>;
  option_to_pass[Options::Algorithm::FuseMeanWithMean] = &createPassInstance<luci::FuseMeanWithMeanPass>;
  option_to_pass[Options::Algorithm::FuseMulWithConv] = &createPassInstance<luci::FuseMulWithConvPass>;
  option_to_pass[Options::Algorithm::FuseMulWithDiv] = &createPassInstance<luci::FuseMulWithDivPass>;
  option_to_pass[Options::Algorithm::FuseMulWithFullyConnected] = &createPassInstance<luci::FuseMulWithFullyConnectedPass>;
  option_to_pass[Options::Algorithm::ResolveCustomOpMaxPoolWithArgmax] = &createPassInstance<luci::ResolveCustomOpMaxPoolWithArgmaxPass>;
  option_to_pass[Options::Algorithm::ResolveCustomOpSplitV] = &createPassInstance<luci::ResolveCustomOpSplitVPass>;
  option_to_pass[Options::Algorithm::FuseInstanceNorm] = &createPassInstance<luci::FuseInstanceNormPass>;
  option_to_pass[Options::Algorithm::FuseBatchNormWithConv] = &createPassInstance<luci::FuseBatchNormWithConvPass>;
  option_to_pass[Options::Algorithm::FuseBatchNormWithDwConv] = &createPassInstance<luci::FuseBatchNormWithDwConvPass>;
  option_to_pass[Options::Algorithm::FuseBatchNormWithTConv] = &createPassInstance<luci::FuseBatchNormWithTConvPass>;
  option_to_pass[Options::Algorithm::FuseSliceWithTConv] = &createPassInstance<luci::FuseSliceWithTConvPass>;
  option_to_pass[Options::Algorithm::FuseAddToFullyConnectedBias] = &createPassInstance<luci::FuseAddToFullyConnectedBiasPass>;
  option_to_pass[Options::Algorithm::FuseAddWithConv] = &createPassInstance<luci::FuseAddWithConvPass>;
  option_to_pass[Options::Algorithm::FuseAddWithFullyConnected] = &createPassInstance<luci::FuseAddWithFullyConnectedPass>;
  option_to_pass[Options::Algorithm::FuseAddWithTConv] = &createPassInstance<luci::FuseAddWithTConvPass>;
  option_to_pass[Options::Algorithm::FuseActivationFunction] = &createPassInstance<luci::FuseActivationFunctionPass>;
  option_to_pass[Options::Algorithm::FuseMulToFullyConnectedWeights] = &createPassInstance<luci::FuseMulToFullyConnectedWeightsPass>;
  option_to_pass[Options::Algorithm::FusePRelu] = &createPassInstance<luci::FusePReluPass>;
  option_to_pass[Options::Algorithm::FuseGelu] = &createPassInstance<luci::FuseGeluPass>;
  option_to_pass[Options::Algorithm::FuseRsqrt] = &createPassInstance<luci::FuseRsqrtPass>;
  option_to_pass[Options::Algorithm::FuseHorizontalFullyConnected] = &createPassInstance<luci::FuseHorizontalFullyConnectedPass>;
  option_to_pass[Options::Algorithm::FuseTransposeWithMean] = &createPassInstance<luci::FuseTransposeWithMeanPass>;
  option_to_pass[Options::Algorithm::FoldAddV2] = &createPassInstance<luci::FoldAddV2Pass>;
  option_to_pass[Options::Algorithm::FoldCast] = &createPassInstance<luci::FoldCastPass>;
  option_to_pass[Options::Algorithm::FoldDensify] = &createPassInstance<luci::FoldDensifyPass>;
  option_to_pass[Options::Algorithm::FoldDepthwiseConv2D] = &createPassInstance<luci::FoldDepthwiseConv2DPass>;
  option_to_pass[Options::Algorithm::FoldDequantize] = &createPassInstance<luci::FoldDequantizePass>;
  option_to_pass[Options::Algorithm::FoldFullyConnected] = &createPassInstance<luci::FoldFullyConnectedPass>;
  option_to_pass[Options::Algorithm::FoldGather] = &createPassInstance<luci::FoldGatherPass>;
  option_to_pass[Options::Algorithm::FoldMul] = &createPassInstance<luci::FoldMulPass>;
  option_to_pass[Options::Algorithm::FoldReshape] = &createPassInstance<luci::FoldReshapePass>;
  option_to_pass[Options::Algorithm::FoldShape] = &createPassInstance<luci::FoldShapePass>;
  option_to_pass[Options::Algorithm::FoldSparseToDense] = &createPassInstance<luci::FoldSparseToDensePass>;
  option_to_pass[Options::Algorithm::FoldSqueeze] = &createPassInstance<luci::FoldSqueezePass>;
  option_to_pass[Options::Algorithm::FusePreActivationBatchNorm] = &createPassInstance<luci::FusePreActivationBatchNormPass>;
  option_to_pass[Options::Algorithm::MakeBatchNormGammaPositive] = &createPassInstance<luci::MakeBatchNormGammaPositivePass>;
  option_to_pass[Options::Algorithm::ShuffleWeightTo16x1Float32] = &createPassInstance<luci::ShuffleWeightTo16x1Float32Pass>;
  option_to_pass[Options::Algorithm::ExpandBroadcastConst] = &createPassInstance<luci::ExpandBroadcastConstPass>;
  option_to_pass[Options::Algorithm::RemoveDuplicateConst] = &createPassInstance<luci::RemoveDuplicateConstPass>;
  option_to_pass[Options::Algorithm::RemoveFakeQuant] = &createPassInstance<luci::RemoveFakeQuantPass>;
  option_to_pass[Options::Algorithm::RemoveGatherGuard] = &createPassInstance<luci::RemoveGatherGuardPass>;
  option_to_pass[Options::Algorithm::RemoveQDQForMixedPrecisionOp] = &createPassInstance<luci::RemoveQDQForMixedPrecisionOpPass>;
  option_to_pass[Options::Algorithm::RemoveQuantDequantSeq] = &createPassInstance<luci::RemoveQuantDequantSeqPass>;
  option_to_pass[Options::Algorithm::RemoveUnnecessaryAdd] = &createPassInstance<luci::RemoveUnnecessaryAddPass>;
  option_to_pass[Options::Algorithm::RemoveUnnecessarySlice] = &createPassInstance<luci::RemoveUnnecessarySlicePass>;
  option_to_pass[Options::Algorithm::RemoveUnnecessaryStridedSlice] = &createPassInstance<luci::RemoveUnnecessaryStridedSlicePass>;
  option_to_pass[Options::Algorithm::RemoveUnnecessarySplit] = &createPassInstance<luci::RemoveUnnecessarySplitPass>;
  option_to_pass[Options::Algorithm::RemoveUnnecessaryTranspose] = &createPassInstance<luci::RemoveUnnecessaryTransposeNetPass>;
  option_to_pass[Options::Algorithm::RemoveRedundantQuantize] = &createPassInstance<luci::RemoveRedundantQuantizePass>;
  option_to_pass[Options::Algorithm::ReplaceNonConstFCWithBatchMatMul] = &createPassInstance<luci::ReplaceNonConstFCWithBatchMatMulPass>;
  option_to_pass[Options::Algorithm::ReplaceMulAddWithDepthwiseConv] = &createPassInstance<luci::ReplaceMulAddWithDepthwiseConvPass>;
  option_to_pass[Options::Algorithm::ReplaceSubWithAdd] = &createPassInstance<luci::ReplaceSubWithAddPass>;
  option_to_pass[Options::Algorithm::ReplaceWithFCGeluFC] = &createPassInstance<luci::ReplaceWithFCGeluFCPass>;
  option_to_pass[Options::Algorithm::SubstitutePadV2ToPad] = &createPassInstance<luci::SubstitutePadV2ToPadPass>;
  option_to_pass[Options::Algorithm::SubstituteSplitVToSplit] = &createPassInstance<luci::SubstituteSplitVToSplitPass>;
  option_to_pass[Options::Algorithm::TransformMinMaxToRelu6Pass] = &createPassInstance<luci::TransformMinMaxToRelu6Pass>;
  option_to_pass[Options::Algorithm::TransformMinReluToRelu6Pass] = &createPassInstance<luci::TransformMinReluToRelu6Pass>;
  option_to_pass[Options::Algorithm::TransformSqrtDivToRsqrtMul] = &createPassInstance<luci::TransformSqrtDivToRsqrtMulPass>;
  option_to_pass[Options::Algorithm::DecomposeHardSwishPass] = &createPassInstance<luci::DecomposeHardSwishPass>;
  option_to_pass[Options::Algorithm::DecomposeSoftmaxPass] = &createPassInstance<luci::DecomposeSoftmaxPass>;
  option_to_pass[Options::Algorithm::UnrollUnidirSeqLSTM] = &createPassInstance<luci::UnrollUnidirectionalSequenceLSTMPass>;
  // NOTE Experimental options; these will be removed someday
  //      Add experimental options here
  option_to_pass[Options::Algorithm::XpSepActFromTransposeConv] = &createPassInstance<luci::XpSepActFromTransposeConvPass>;
  option_to_pass[Options::Algorithm::ForwardReshapeToUnaryOp] = &createPassInstance<luci::ForwardReshapeToUnaryOpPass>;
  option_to_pass[Options::Algorithm::ForwardTransposeOp] = &createPassInstance<luci::ForwardTransposeOpPass>;
  // clang-format on 

  for (auto const &m : option_to_pass)
  {
    if (_options->query(m.first))
    {
      phase.emplace_back(m.second());
    }
  }

  // TODO Extend `option_to_pass` to be able to instantiate two or more pass objects.
  if (_options->query(Options::Algorithm::RemoveUnnecessaryReshape))
  {
    phase.emplace_back(std::make_unique<luci::RemoveUnnecessaryReshapePass>());
    phase.emplace_back(std::make_unique<luci::RemoveUnnecessaryReshapeNetPass>());
  }

  /* TRANSFORM DECLARATION END */

  ProgressReporter prog(g, logo::PhaseStrategy::Restart);
  logo::PhaseRunner<logo::PhaseStrategy::Restart> phase_runner{g};
  phase_runner.attach(&prog);
  phase_runner.run(phase);
}

void CircleOptimizer::sparsify(loco::Graph *g) const
{
  if (_options->query(Options::Algorithm::SparsifyTensorPass))
  {
    std::string tensor_name = _options->param(Options::AlgorithmParameters::Sparsify_tensor_name);
    std::string str_tarversal_order =
      _options->param(Options::AlgorithmParameters::Sparsify_traversal_order);
    std::string str_format = _options->param(Options::AlgorithmParameters::Sparsify_format);
    std::string str_block_size = _options->param(Options::AlgorithmParameters::Sparsify_block_size);
    std::string str_block_map = _options->param(Options::AlgorithmParameters::Sparsify_block_map);

    // traversal order
    std::vector<int32_t> traversal_order = pepper::csv_to_vector<int32_t>(str_tarversal_order);
    // format
    std::vector<DimensionType> format;
    std::istringstream is(str_format);
    for (char c; is >> c;)
    {
      assert(c != ',');
      if (c == 'd')
        format.push_back(DimensionType::DENSE);
      else if (c == 's')
        format.push_back(DimensionType::SPARSE_CSR);
      if (is.peek() == ',')
        is.ignore();
    }
    // block size
    std::vector<int32_t> block_size = pepper::csv_to_vector<int32_t>(str_block_size);
    // block map
    std::vector<int32_t> block_map = pepper::csv_to_vector<int32_t>(str_block_map);

    luci::SparsifyTensorPass sparsifier{tensor_name, traversal_order, format, block_size,
                                        block_map};
    sparsifier.run(g);
  }
}

} // namespace luci<|MERGE_RESOLUTION|>--- conflicted
+++ resolved
@@ -285,262 +285,10 @@
   phase.emplace_back(std::make_unique<luci::CircleShapeInferencePass>());
   phase.emplace_back(std::make_unique<luci::CircleTypeInferencePass>());
 
-<<<<<<< HEAD
-  if (_options->query(Options::Algorithm::CommonSubExpressionElimination))
-  {
-    phase.emplace_back(std::make_unique<luci::CommonSubExpressionEliminationPass>());
-  }
-  if (_options->query(Options::Algorithm::ResolveCustomOpAdd))
-  {
-    phase.emplace_back(std::make_unique<luci::ResolveCustomOpAddPass>());
-  }
-  if (_options->query(Options::Algorithm::ResolveCustomOpBatchMatMul))
-  {
-    phase.emplace_back(std::make_unique<luci::ResolveCustomOpBatchMatMulPass>());
-  }
-  if (_options->query(Options::Algorithm::ResolveCustomOpMatMul))
-  {
-    phase.emplace_back(std::make_unique<luci::ResolveCustomOpMatMulPass>());
-  }
-  if (_options->query(Options::Algorithm::ResolveFormerCustomOp))
-  {
-    phase.emplace_back(std::make_unique<luci::ResolveFormerCustomOpPass>());
-  }
-  if (_options->query(Options::Algorithm::FuseMeanWithMean))
-  {
-    phase.emplace_back(std::make_unique<FuseMeanWithMeanPass>());
-  }
-  if (_options->query(Options::Algorithm::FuseMulWithConv))
-  {
-    phase.emplace_back(std::make_unique<FuseMulWithConvPass>());
-  }
-  if (_options->query(Options::Algorithm::FuseMulWithDiv))
-  {
-    phase.emplace_back(std::make_unique<FuseMulWithDivPass>());
-  }
-  if (_options->query(Options::Algorithm::FuseMulWithFullyConnected))
-  {
-    phase.emplace_back(std::make_unique<FuseMulWithFullyConnectedPass>());
-  }
-  if (_options->query(Options::Algorithm::ResolveCustomOpMaxPoolWithArgmax))
-  {
-    phase.emplace_back(std::make_unique<luci::ResolveCustomOpMaxPoolWithArgmaxPass>());
-  }
-  if (_options->query(Options::Algorithm::ResolveCustomOpSplitV))
-  {
-    phase.emplace_back(std::make_unique<luci::ResolveCustomOpSplitVPass>());
-  }
-  if (_options->query(Options::Algorithm::FuseInstanceNorm))
-  {
-    phase.emplace_back(std::make_unique<FuseInstanceNormPass>());
-  }
-  if (_options->query(Options::Algorithm::FuseBatchNormWithConv))
-  {
-    phase.emplace_back(std::make_unique<FuseBatchNormWithConvPass>());
-  }
-  if (_options->query(Options::Algorithm::FuseBatchNormWithDwConv))
-  {
-    phase.emplace_back(std::make_unique<FuseBatchNormWithDwConvPass>());
-  }
-  if (_options->query(Options::Algorithm::FuseBatchNormWithTConv))
-  {
-    phase.emplace_back(std::make_unique<FuseBatchNormWithTConvPass>());
-  }
-  if (_options->query(Options::Algorithm::FuseSliceWithTConv))
-  {
-    phase.emplace_back(std::make_unique<FuseSliceWithTConvPass>());
-  }
-  if (_options->query(Options::Algorithm::FuseAddToFullyConnectedBias))
-  {
-    phase.emplace_back(std::make_unique<FuseAddToFullyConnectedBiasPass>());
-  }
-  if (_options->query(Options::Algorithm::FuseAddWithConv))
-  {
-    phase.emplace_back(std::make_unique<FuseAddWithConvPass>());
-  }
-  if (_options->query(Options::Algorithm::FuseAddWithFullyConnected))
-  {
-    phase.emplace_back(std::make_unique<FuseAddWithFullyConnectedPass>());
-  }
-  if (_options->query(Options::Algorithm::FuseAddWithTConv))
-  {
-    phase.emplace_back(std::make_unique<FuseAddWithTConvPass>());
-  }
-  if (_options->query(Options::Algorithm::FuseActivationFunction))
-  {
-    phase.emplace_back(std::make_unique<FuseActivationFunctionPass>());
-  }
-  if (_options->query(Options::Algorithm::FuseMulToFullyConnectedWeights))
-  {
-    phase.emplace_back(std::make_unique<FuseMulToFullyConnectedWeightsPass>());
-  }
-  if (_options->query(Options::Algorithm::FusePRelu))
-  {
-    phase.emplace_back(std::make_unique<FusePReluPass>());
-  }
-  if (_options->query(Options::Algorithm::FuseGelu))
-  {
-    phase.emplace_back(std::make_unique<FuseGeluPass>());
-  }
-  if (_options->query(Options::Algorithm::FuseRsqrt))
-  {
-    phase.emplace_back(std::make_unique<FuseRsqrtPass>());
-  }
-  if (_options->query(Options::Algorithm::FuseHorizontalFullyConnected))
-  {
-    phase.emplace_back(std::make_unique<FuseHorizontalFullyConnectedPass>());
-  }
-  if (_options->query(Options::Algorithm::FuseTransposeWithMean))
-  {
-    phase.emplace_back(std::make_unique<FuseTransposeWithMeanPass>());
-  }
-  if (_options->query(Options::Algorithm::FoldAddV2))
-  {
-    phase.emplace_back(std::make_unique<luci::FoldAddV2Pass>());
-  }
-  if (_options->query(Options::Algorithm::FoldCast))
-  {
-    phase.emplace_back(std::make_unique<luci::FoldCastPass>());
-  }
-  if (_options->query(Options::Algorithm::FoldDensify))
-  {
-    phase.emplace_back(std::make_unique<luci::FoldDensifyPass>());
-  }
-  if (_options->query(Options::Algorithm::FoldDepthwiseConv2D))
-  {
-    phase.emplace_back(std::make_unique<luci::FoldDepthwiseConv2DPass>());
-  }
-  if (_options->query(Options::Algorithm::FoldDequantize))
-  {
-    phase.emplace_back(std::make_unique<luci::FoldDequantizePass>());
-  }
-  if (_options->query(Options::Algorithm::FoldFullyConnected))
-  {
-    phase.emplace_back(std::make_unique<luci::FoldFullyConnectedPass>());
-  }
-  if (_options->query(Options::Algorithm::FoldGather))
-  {
-    phase.emplace_back(std::make_unique<luci::FoldGatherPass>());
-  }
-  if (_options->query(Options::Algorithm::FoldMul))
-  {
-    phase.emplace_back(std::make_unique<luci::FoldMulPass>());
-  }
-  if (_options->query(Options::Algorithm::FoldReshape))
-  {
-    phase.emplace_back(std::make_unique<luci::FoldReshapePass>());
-  }
-  if (_options->query(Options::Algorithm::FoldShape))
-  {
-    phase.emplace_back(std::make_unique<luci::FoldShapePass>());
-  }
-  if (_options->query(Options::Algorithm::FoldSparseToDense))
-  {
-    phase.emplace_back(std::make_unique<luci::FoldSparseToDensePass>());
-  }
-  if (_options->query(Options::Algorithm::FoldSqueeze))
-  {
-    phase.emplace_back(std::make_unique<luci::FoldSqueezePass>());
-  }
-  if (_options->query(Options::Algorithm::FusePreActivationBatchNorm))
-  {
-    phase.emplace_back(std::make_unique<luci::FusePreActivationBatchNormPass>());
-  }
-  if (_options->query(Options::Algorithm::MakeBatchNormGammaPositive))
-  {
-    phase.emplace_back(std::make_unique<luci::MakeBatchNormGammaPositivePass>());
-  }
-  if (_options->query(Options::Algorithm::ShuffleWeightTo16x1Float32))
-  {
-    phase.emplace_back(std::make_unique<luci::ShuffleWeightTo16x1Float32Pass>());
-  }
-  if (_options->query(Options::Algorithm::ExpandBroadcastConst))
-  {
-    phase.emplace_back(std::make_unique<luci::ExpandBroadcastConstPass>());
-  }
-  if (_options->query(Options::Algorithm::RemoveDuplicateConst))
-  {
-    phase.emplace_back(std::make_unique<luci::RemoveDuplicateConstPass>());
-  }
-  if (_options->query(Options::Algorithm::RemoveFakeQuant))
-  {
-    phase.emplace_back(std::make_unique<luci::RemoveFakeQuantPass>());
-  }
-  if (_options->query(Options::Algorithm::RemoveGatherGuard))
-  {
-    phase.emplace_back(std::make_unique<luci::RemoveGatherGuardPass>());
-  }
-  if (_options->query(Options::Algorithm::RemoveQDQForMixedPrecisionOp))
-  {
-    phase.emplace_back(std::make_unique<luci::RemoveQDQForMixedPrecisionOpPass>());
-  }
-  if (_options->query(Options::Algorithm::RemoveQuantDequantSeq))
-  {
-    phase.emplace_back(std::make_unique<luci::RemoveQuantDequantSeqPass>());
-  }
-  if (_options->query(Options::Algorithm::RemoveUnnecessaryAdd))
-  {
-    phase.emplace_back(std::make_unique<luci::RemoveUnnecessaryAddPass>());
-  }
-  if (_options->query(Options::Algorithm::RemoveUnnecessaryCast))
-  {
-    phase.emplace_back(std::make_unique<luci::RemoveUnnecessaryCastPass>());
-  }
-  if (_options->query(Options::Algorithm::RemoveUnnecessaryReshape))
-  {
-    phase.emplace_back(std::make_unique<luci::RemoveUnnecessaryReshapePass>());
-    phase.emplace_back(std::make_unique<luci::RemoveUnnecessaryReshapeNetPass>());
-  }
-  if (_options->query(Options::Algorithm::RemoveUnnecessarySlice))
-  {
-    phase.emplace_back(std::make_unique<luci::RemoveUnnecessarySlicePass>());
-  }
-  if (_options->query(Options::Algorithm::RemoveUnnecessaryStridedSlice))
-  {
-    phase.emplace_back(std::make_unique<luci::RemoveUnnecessaryStridedSlicePass>());
-  }
-  if (_options->query(Options::Algorithm::RemoveUnnecessarySplit))
-  {
-    phase.emplace_back(std::make_unique<luci::RemoveUnnecessarySplitPass>());
-  }
-  if (_options->query(Options::Algorithm::RemoveUnnecessaryTranspose))
-  {
-    phase.emplace_back(std::make_unique<luci::RemoveUnnecessaryTransposeNetPass>());
-  }
-  if (_options->query(Options::Algorithm::RemoveRedundantReshape))
-  {
-    phase.emplace_back(std::make_unique<luci::RemoveRedundantReshapePass>());
-  }
-  if (_options->query(Options::Algorithm::RemoveRedundantTranspose))
-  {
-    phase.emplace_back(std::make_unique<luci::RemoveRedundantTransposePass>());
-  }
-  if (_options->query(Options::Algorithm::RemoveRedundantQuantize))
-  {
-    phase.emplace_back(std::make_unique<luci::RemoveRedundantQuantizePass>());
-  }
-  if (_options->query(Options::Algorithm::ReplaceNonConstFCWithBatchMatMul))
-  {
-    phase.emplace_back(std::make_unique<luci::ReplaceNonConstFCWithBatchMatMulPass>());
-  }
-  if (_options->query(Options::Algorithm::ReplaceMulAddWithDepthwiseConv))
-  {
-    phase.emplace_back(std::make_unique<luci::ReplaceMulAddWithDepthwiseConvPass>());
-  }
-  if (_options->query(Options::Algorithm::ReplaceSubWithAdd))
-  {
-    phase.emplace_back(std::make_unique<luci::ReplaceSubWithAddPass>());
-  }
-  if (_options->query(Options::Algorithm::ReplaceWithFCGeluFC))
-  {
-    phase.emplace_back(std::make_unique<luci::ReplaceWithFCGeluFCPass>());
-  }
-=======
   // Forward Reshape/Transpose is done after
   // 1. SubstituteXXXToReshape
   // 2. RemoveRedundantReshape/Transpose
   // See https://github.com/Samsung/ONE/pull/10596 for more details
->>>>>>> c56d50ce
   if (_options->query(Options::Algorithm::SubstitutePackToReshape))
   {
     phase.emplace_back(std::make_unique<luci::SubstitutePackToReshapePass>());
