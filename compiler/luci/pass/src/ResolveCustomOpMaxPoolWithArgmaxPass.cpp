--- conflicted
+++ resolved
@@ -459,8 +459,9 @@
   return argmax_cast;
 }
 
-<<<<<<< HEAD
-// Creates dummy operation after floor to force circle-quantizer requantize tensor with scale << 1
+// Creates "identity operation" after Floor
+// to force circle-quantizer requantize output tensor with scale << 1.
+//
 // Dealing with values of extremely different scales
 // in following binary operations hurts backend precision.
 luci::CircleNode *create_post_floor_requantize_node(luci::CircleFloor *floor)
@@ -469,6 +470,12 @@
   auto const origin = luci::get_origin(floor);
   auto name = floor->name();
 
+  // Use DepthwiseConv2D with identity filter as an "identity operation".
+  //
+  // This operation do not change values, but forces circle-quantizer to use
+  // statistics to compute qparam scale instead of fixed scale == 1.0 after floor.
+  // DepthwiseConv2d is not eliminated by optimizations,
+  // so desired scale will reach backend.
   auto requantizer = none_act_func(graph->nodes()->create<luci::CircleDepthwiseConv2D>());
   init_name_and_origin(requantizer, name + "/Requantizer", origin);
 
@@ -497,10 +504,7 @@
   return requantizer;
 }
 
-luci::CircleNode *window_y_coord(const std::string &name, float filter_width,
-=======
 luci::CircleNode *window_y_coord(const std::string &name, const luci::Filter &filter,
->>>>>>> c99a76f4
                                  luci::CircleNode *flattened)
 {
   auto const graph = flattened->graph();
