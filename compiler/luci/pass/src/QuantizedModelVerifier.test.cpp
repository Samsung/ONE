--- conflicted
+++ resolved
@@ -618,7 +618,6 @@
   EXPECT_ANY_THROW(verifier.verify(g.g()));
 }
 
-<<<<<<< HEAD
 TEST(QuantizedModelVerifierTest, Concatenation)
 {
   TEST_WITH_GRAPH(ConcatenationTestGraph, Type::U8, Granularity::LayerWise);
@@ -638,7 +637,8 @@
   TEST_WITH_WRONG_GRANULARITY(ConcatenationTestGraph, Type::U8, Granularity::LayerWise);
   TEST_WITH_WRONG_GRANULARITY(ConcatenationTestGraph, Type::U8, Granularity::ChannelWise);
   TEST_WITH_WRONG_GRANULARITY(ConcatenationTestGraph, Type::S16, Granularity::ChannelWise);
-=======
+}
+
 TEST(QuantizedModelVerifierTest, LogicalOr)
 {
   TEST_WITH_GRAPH(BinaryLogicalOpTestGraph<luci::CircleLogicalOr>, Type::U8,
@@ -657,7 +657,6 @@
                        Granularity::ChannelWise, Type::U8);
   TEST_WITH_WRONG_TYPE(BinaryLogicalOpTestGraph<luci::CircleLogicalOr>, Type::S16,
                        Granularity::ChannelWise, Type::S16);
->>>>>>> 16c5a223
 }
 
 TEST(QuantizedModelVerifierTest, Reshape)
