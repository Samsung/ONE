/*
 * Copyright (c) 2020 Samsung Electronics Co., Ltd. All Rights Reserved
 *
 * Licensed under the Apache License, Version 2.0 (the "License");
 * you may not use this file except in compliance with the License.
 * You may obtain a copy of the License at
 *
 *    http://www.apache.org/licenses/LICENSE-2.0
 *
 * Unless required by applicable law or agreed to in writing, software
 * distributed under the License is distributed on an "AS IS" BASIS,
 * WITHOUT WARRANTIES OR CONDITIONS OF ANY KIND, either express or implied.
 * See the License for the specific language governing permissions and
 * limitations under the License.
 */

#include "luci/Import/GraphBuilderRegistry.h"

#include "luci/Import/Nodes.h"

#include <memory>

namespace luci
{

GraphBuilderRegistry::GraphBuilderRegistry()
{
#define CIRCLE_NODE(OPCODE, CLASS) add(circle::BuiltinOperator_##OPCODE, std::make_unique<CLASS>());

  CIRCLE_NODE(ABS, CircleAbsGraphBuilder);                                                 // 101
  CIRCLE_NODE(ADD, CircleAddGraphBuilder);                                                 // 0
  CIRCLE_NODE(ADD_N, CircleAddNGraphBuilder);                                              // 106
  CIRCLE_NODE(ARG_MAX, CircleArgMaxGraphBuilder);                                          // 56
  CIRCLE_NODE(ARG_MIN, CircleArgMinGraphBuilder);                                          // 79
  CIRCLE_NODE(AVERAGE_POOL_2D, CircleAveragePool2DGraphBuilder);                           // 1
  CIRCLE_NODE(BATCH_MATMUL, CircleBatchMatMulGraphBuilder);                                // 126
  CIRCLE_NODE(BATCH_TO_SPACE_ND, CircleBatchToSpaceNDGraphBuilder);                        // 37
  CIRCLE_NODE(BCQ_FULLY_CONNECTED, CircleBCQFullyConnectedGraphBuilder);                   // 253
  CIRCLE_NODE(BCQ_GATHER, CircleBCQGatherGraphBuilder);                                    // 252
  CIRCLE_NODE(BIDIRECTIONAL_SEQUENCE_LSTM, CircleBidirectionalSequenceLSTMGraphBuilder);   // 52
  CIRCLE_NODE(BROADCAST_TO, CircleBroadcastToGraphBuilder);                                // 130
  CIRCLE_NODE(CAST, CircleCastGraphBuilder);                                               // 53
  CIRCLE_NODE(CEIL, CircleCeilGraphBuilder);                                               // 104
  CIRCLE_NODE(CUSTOM, CircleCustomGraphBuilder);                                           // 32
  CIRCLE_NODE(CONCATENATION, CircleConcatenationGraphBuilder);                             // 2
  CIRCLE_NODE(CONV_2D, CircleConv2DGraphBuilder);                                          // 3
  CIRCLE_NODE(COS, CircleCosGraphBuilder);                                                 // 108
  CIRCLE_NODE(CUMSUM, CircleCumSumGraphBuilder);                                           // 128
  CIRCLE_NODE(DENSIFY, CircleDensifyGraphBuilder);                                         // 124
  CIRCLE_NODE(DEPTH_TO_SPACE, CircleDepthToSpaceGraphBuilder);                             // 5
  CIRCLE_NODE(DEPTHWISE_CONV_2D, CircleDepthwiseConv2DGraphBuilder);                       // 4
  CIRCLE_NODE(DEQUANTIZE, CircleDequantizeGraphBuilder);                                   // 6
  CIRCLE_NODE(DIV, CircleDivGraphBuilder);                                                 // 42
  CIRCLE_NODE(ELU, CircleEluGraphBuilder);                                                 // 111
  CIRCLE_NODE(EQUAL, CircleEqualGraphBuilder);                                             // 71
  CIRCLE_NODE(EXP, CircleExpGraphBuilder);                                                 // 47
  CIRCLE_NODE(EXPAND_DIMS, CircleExpandDimsGraphBuilder);                                  // 70
  CIRCLE_NODE(FAKE_QUANT, CircleFakeQuantGraphBuilder);                                    // 80
  CIRCLE_NODE(FILL, CircleFillGraphBuilder);                                               // 94
  CIRCLE_NODE(FLOOR, CircleFloorGraphBuilder);                                             // 8
  CIRCLE_NODE(FLOOR_DIV, CircleFloorDivGraphBuilder);                                      // 90
  CIRCLE_NODE(FLOOR_MOD, CircleFloorModGraphBuilder);                                      // 95
  CIRCLE_NODE(FULLY_CONNECTED, CircleFullyConnectedGraphBuilder);                          // 9
  CIRCLE_NODE(GATHER, CircleGatherGraphBuilder);                                           // 36
  CIRCLE_NODE(GATHER_ND, CircleGatherNdGraphBuilder);                                      // 107
  CIRCLE_NODE(GELU, CircleGeluGraphBuilder);                                               // 150
  CIRCLE_NODE(GREATER, CircleGreaterGraphBuilder);                                         // 61
  CIRCLE_NODE(GREATER_EQUAL, CircleGreaterEqualGraphBuilder);                              // 62
  CIRCLE_NODE(GRU, CircleGRUGraphBuilder);                                                 // 251
  CIRCLE_NODE(HARD_SWISH, CircleHardSwishGraphBuilder);                                    // 117
  CIRCLE_NODE(IF, CircleIfGraphBuilder);                                                   // 118
  CIRCLE_NODE(INSTANCE_NORM, CircleInstanceNormGraphBuilder);                              // 254
  CIRCLE_NODE(L2_NORMALIZATION, CircleL2NormalizeGraphBuilder);                            // 11
  CIRCLE_NODE(L2_POOL_2D, CircleL2Pool2DGraphBuilder);                                     // 12
  CIRCLE_NODE(LEAKY_RELU, CircleLeakyReluGraphBuilder);                                    // 98
  CIRCLE_NODE(LESS, CircleLessGraphBuilder);                                               // 58
  CIRCLE_NODE(LESS_EQUAL, CircleLessEqualGraphBuilder);                                    // 63
  CIRCLE_NODE(LOCAL_RESPONSE_NORMALIZATION, CircleLocalResponseNormalizationGraphBuilder); // 13
  CIRCLE_NODE(LOG, CircleLogGraphBuilder);                                                 // 73
  CIRCLE_NODE(LOGICAL_AND, CircleLogicalAndGraphBuilder);                                  // 86
  CIRCLE_NODE(LOGICAL_NOT, CircleLogicalNotGraphBuilder);                                  // 87
  CIRCLE_NODE(LOGICAL_OR, CircleLogicalOrGraphBuilder);                                    // 84
  CIRCLE_NODE(LOGISTIC, CircleLogisticGraphBuilder);                                       // 14
  CIRCLE_NODE(LOG_SOFTMAX, CircleLogSoftmaxGraphBuilder);                                  // 50
  CIRCLE_NODE(MATRIX_DIAG, CircleMatrixDiagGraphBuilder);                                  // 113
  CIRCLE_NODE(MATRIX_SET_DIAG, CircleMatrixSetDiagGraphBuilder);                           // 115
  CIRCLE_NODE(MAXIMUM, CircleMaximumGraphBuilder);                                         // 55
  CIRCLE_NODE(MAX_POOL_2D, CircleMaxPool2DGraphBuilder);                                   // 17
  CIRCLE_NODE(MEAN, CircleMeanGraphBuilder);                                               // 40
  CIRCLE_NODE(MINIMUM, CircleMinimumGraphBuilder);                                         // 57
  CIRCLE_NODE(MIRROR_PAD, CircleMirrorPadGraphBuilder);                                    // 100
  CIRCLE_NODE(MUL, CircleMulGraphBuilder);                                                 // 18
  CIRCLE_NODE(NEG, CircleNegGraphBuilder);                                                 // 59
  CIRCLE_NODE(NON_MAX_SUPPRESSION_V4, CircleNonMaxSuppressionV4GraphBuilder);              // 120
  CIRCLE_NODE(NON_MAX_SUPPRESSION_V5, CircleNonMaxSuppressionV5GraphBuilder);              // 121
  CIRCLE_NODE(NOT_EQUAL, CircleNotEqualGraphBuilder);                                      // 72
  CIRCLE_NODE(ONE_HOT, CircleOneHotGraphBuilder);                                          // 85
  CIRCLE_NODE(PACK, CirclePackGraphBuilder);                                               // 83
  CIRCLE_NODE(PAD, CirclePadGraphBuilder);                                                 // 34
  CIRCLE_NODE(PADV2, CirclePadV2GraphBuilder);                                             // 60
  CIRCLE_NODE(POW, CirclePowGraphBuilder);                                                 // 78
  CIRCLE_NODE(PRELU, CirclePReluGraphBuilder);                                             // 54
  CIRCLE_NODE(QUANTIZE, CircleQuantizeGraphBuilder);                                       // 114
  CIRCLE_NODE(RANGE, CircleRangeGraphBuilder);                                             // 96
  CIRCLE_NODE(RANK, CircleRankGraphBuilder);                                               // 110
  CIRCLE_NODE(REDUCE_ANY, CircleReduceAnyGraphBuilder);                                    // 91
  CIRCLE_NODE(REDUCE_MAX, CircleReduceMaxGraphBuilder);                                    // 82
  CIRCLE_NODE(REDUCE_MIN, CircleReduceMinGraphBuilder);                                    // 89
  CIRCLE_NODE(REDUCE_PROD, CircleReduceProdGraphBuilder);                                  // 81
  CIRCLE_NODE(RELU, CircleReluGraphBuilder);                                               // 19
  CIRCLE_NODE(RELU_0_TO_1, CircleRelu0To1GraphBuilder);                                    // 152
  CIRCLE_NODE(RELU6, CircleRelu6GraphBuilder);                                             // 21
  CIRCLE_NODE(RELU_N1_TO_1, CircleReluN1To1GraphBuilder);                                  // 20
  CIRCLE_NODE(RESHAPE, CircleReshapeGraphBuilder);                                         // 22
  CIRCLE_NODE(RESIZE_BILINEAR, CircleResizeBilinearGraphBuilder);                          // 23
  CIRCLE_NODE(RESIZE_NEAREST_NEIGHBOR, CircleResizeNearestNeighborGraphBuilder);           // 97
  CIRCLE_NODE(REVERSE_SEQUENCE, CircleReverseSequenceGraphBuilder);                        // 112
  CIRCLE_NODE(REVERSE_V2, CircleReverseV2GraphBuilder);                                    // 105
<<<<<<< HEAD
  CIRCLE_NODE(RMS_NORM, CircleRmsNormGraphBuilder);                                        // 255
  CIRCLE_NODE(ROPE, CircleRoPEGraphBuilder);                                               // 249
=======
  CIRCLE_NODE(RMS_NORM, CircleRmsNormGraphBuilder);                                        // 250
>>>>>>> 0b7b37ab
  CIRCLE_NODE(ROUND, CircleRoundGraphBuilder);                                             // 116
  CIRCLE_NODE(RSQRT, CircleRsqrtGraphBuilder);                                             // 76
  CIRCLE_NODE(SCATTER_ND, CircleScatterNdGraphBuilder);                                    // 122
  CIRCLE_NODE(SEGMENT_SUM, CircleSegmentSumGraphBuilder);                                  // 125
  CIRCLE_NODE(SELECT, CircleSelectGraphBuilder);                                           // 64
  CIRCLE_NODE(SELECT_V2, CircleSelectV2GraphBuilder);                                      // 123
  CIRCLE_NODE(SHAPE, CircleShapeGraphBuilder);                                             // 77
  CIRCLE_NODE(SIN, CircleSinGraphBuilder);                                                 // 66
  CIRCLE_NODE(SLICE, CircleSliceGraphBuilder);                                             // 65
  CIRCLE_NODE(SOFTMAX, CircleSoftmaxGraphBuilder);                                         // 25
  CIRCLE_NODE(SPACE_TO_BATCH_ND, CircleSpaceToBatchNDGraphBuilder);                        // 38
  CIRCLE_NODE(SPACE_TO_DEPTH, CircleSpaceToDepthGraphBuilder);                             // 26
  CIRCLE_NODE(SPARSE_TO_DENSE, CircleSparseToDenseGraphBuilder);                           // 68
  CIRCLE_NODE(SPLIT, CircleSplitGraphBuilder);                                             // 49
  CIRCLE_NODE(SPLIT_V, CircleSplitVGraphBuilder);                                          // 102
  CIRCLE_NODE(SQRT, CircleSqrtGraphBuilder);                                               // 75
  CIRCLE_NODE(SQUARE, CircleSquareGraphBuilder);                                           // 92
  CIRCLE_NODE(SQUARED_DIFFERENCE, CircleSquaredDifferenceGraphBuilder);                    // 99
  CIRCLE_NODE(SQUEEZE, CircleSqueezeGraphBuilder);                                         // 43
  CIRCLE_NODE(STRIDED_SLICE, CircleStridedSliceGraphBuilder);                              // 45
  CIRCLE_NODE(SUB, CircleSubGraphBuilder);                                                 // 41
  CIRCLE_NODE(SUM, CircleSumGraphBuilder);                                                 // 74
  CIRCLE_NODE(SVDF, CircleSVDFBuilder);                                                    // 27
  CIRCLE_NODE(TANH, CircleTanhGraphBuilder);                                               // 28
  CIRCLE_NODE(TILE, CircleTileGraphBuilder);                                               // 69
  CIRCLE_NODE(TOPK_V2, CircleTopKV2GraphBuilder);                                          // 48
  CIRCLE_NODE(TRANSPOSE, CircleTransposeGraphBuilder);                                     // 39
  CIRCLE_NODE(TRANSPOSE_CONV, CircleTransposeConvGraphBuilder);                            // 67
  CIRCLE_NODE(UNIDIRECTIONAL_SEQUENCE_LSTM, CircleUnidirectionalSequenceLSTMGraphBuilder); // 44
  CIRCLE_NODE(UNIQUE, CircleUniqueGraphBuilder);                                           // 103
  CIRCLE_NODE(UNPACK, CircleUnpackGraphBuilder);                                           // 88
  CIRCLE_NODE(WHERE, CircleWhereGraphBuilder);                                             // 109
  CIRCLE_NODE(WHILE, CircleWhileGraphBuilder);                                             // 119
  CIRCLE_NODE(ZEROS_LIKE, CircleZerosLikeGraphBuilder);                                    // 93

#undef CIRCLE_NODE

  // BuiltinOperator_EMBEDDING_LOOKUP = 7,
  // BuiltinOperator_HASHTABLE_LOOKUP = 10,
  // BuiltinOperator_LSH_PROJECTION = 15,
  // BuiltinOperator_LSTM = 16,
  // BuiltinOperator_RNN = 24,
  // BuiltinOperator_CONCAT_EMBEDDINGS = 29,
  // BuiltinOperator_SKIP_GRAM = 30,
  // BuiltinOperator_CALL = 31,
  // BuiltinOperator_EMBEDDING_LOOKUP_SPARSE = 33,
  // BuiltinOperator_UNIDIRECTIONAL_SEQUENCE_RNN = 35,
  // BuiltinOperator_BIDIRECTIONAL_SEQUENCE_RNN = 46,
  // BuiltinOperator_DELEGATE = 51,
  // BuiltinOperator_ARG_MAX = 56,

  // Register builders for nodes which not handles in builders registered above.
#define CIRCLE_NODE(CLASS) add(std::make_unique<CLASS>())

  CIRCLE_NODE(CircleConstNodeBuilder);

#undef CIRCLE_NODE
}

} // namespace luci<|MERGE_RESOLUTION|>--- conflicted
+++ resolved
@@ -116,12 +116,8 @@
   CIRCLE_NODE(RESIZE_NEAREST_NEIGHBOR, CircleResizeNearestNeighborGraphBuilder);           // 97
   CIRCLE_NODE(REVERSE_SEQUENCE, CircleReverseSequenceGraphBuilder);                        // 112
   CIRCLE_NODE(REVERSE_V2, CircleReverseV2GraphBuilder);                                    // 105
-<<<<<<< HEAD
-  CIRCLE_NODE(RMS_NORM, CircleRmsNormGraphBuilder);                                        // 255
+  CIRCLE_NODE(RMS_NORM, CircleRmsNormGraphBuilder);                                        // 250
   CIRCLE_NODE(ROPE, CircleRoPEGraphBuilder);                                               // 249
-=======
-  CIRCLE_NODE(RMS_NORM, CircleRmsNormGraphBuilder);                                        // 250
->>>>>>> 0b7b37ab
   CIRCLE_NODE(ROUND, CircleRoundGraphBuilder);                                             // 116
   CIRCLE_NODE(RSQRT, CircleRsqrtGraphBuilder);                                             // 76
   CIRCLE_NODE(SCATTER_ND, CircleScatterNdGraphBuilder);                                    // 122
