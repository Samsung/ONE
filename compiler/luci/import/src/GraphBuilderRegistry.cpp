/*
 * Copyright (c) 2020 Samsung Electronics Co., Ltd. All Rights Reserved
 *
 * Licensed under the Apache License, Version 2.0 (the "License");
 * you may not use this file except in compliance with the License.
 * You may obtain a copy of the License at
 *
 *    http://www.apache.org/licenses/LICENSE-2.0
 *
 * Unless required by applicable law or agreed to in writing, software
 * distributed under the License is distributed on an "AS IS" BASIS,
 * WITHOUT WARRANTIES OR CONDITIONS OF ANY KIND, either express or implied.
 * See the License for the specific language governing permissions and
 * limitations under the License.
 */

#include "luci/Import/GraphBuilderRegistry.h"

#include "luci/Import/Nodes.h"

#include <memory>

namespace luci
{

GraphBuilderRegistry::GraphBuilderRegistry()
{
#define CIRCLE_NODE(OPCODE, CLASS) add(circle::BuiltinOperator_##OPCODE, std::make_unique<CLASS>());

  CIRCLE_NODE(ABS, CircleAbsGraphBuilder);                                                 // 101
  CIRCLE_NODE(ADD, CircleAddGraphBuilder);                                                 // 0
  CIRCLE_NODE(ADD_N, CircleAddNGraphBuilder);                                              // 106
  CIRCLE_NODE(ARG_MAX, CircleArgMaxGraphBuilder);                                          // 56
  CIRCLE_NODE(ARG_MIN, CircleArgMinGraphBuilder);                                          // 79
  CIRCLE_NODE(AVERAGE_POOL_2D, CircleAveragePool2DGraphBuilder);                           // 1
  CIRCLE_NODE(BATCH_MATMUL, CircleBatchMatMulGraphBuilder);                                // 126
  CIRCLE_NODE(BATCH_TO_SPACE_ND, CircleBatchToSpaceNDGraphBuilder);                        // 37
  CIRCLE_NODE(BCQ_FULLY_CONNECTED, CircleBCQFullyConnectedGraphBuilder);                   // 253
  CIRCLE_NODE(BCQ_GATHER, CircleBCQGatherGraphBuilder);                                    // 252
  CIRCLE_NODE(CAST, CircleCastGraphBuilder);                                               // 53
  CIRCLE_NODE(CEIL, CircleCeilGraphBuilder);                                               // 104
  CIRCLE_NODE(CUSTOM, CircleCustomGraphBuilder);                                           // 32
  CIRCLE_NODE(CONCATENATION, CircleConcatenationGraphBuilder);                             // 2
  CIRCLE_NODE(CONV_2D, CircleConv2DGraphBuilder);                                          // 3
  CIRCLE_NODE(COS, CircleCosGraphBuilder);                                                 // 108
  CIRCLE_NODE(DEPTH_TO_SPACE, CircleDepthToSpaceGraphBuilder);                             // 5
  CIRCLE_NODE(DEPTHWISE_CONV_2D, CircleDepthwiseConv2DGraphBuilder);                       // 4
  CIRCLE_NODE(DIV, CircleDivGraphBuilder);                                                 // 42
  CIRCLE_NODE(ELU, CircleEluGraphBuilder);                                                 // 111
  CIRCLE_NODE(EQUAL, CircleEqualGraphBuilder);                                             // 71
  CIRCLE_NODE(EXP, CircleExpGraphBuilder);                                                 // 47
  CIRCLE_NODE(EXPAND_DIMS, CircleExpandDimsGraphBuilder);                                  // 70
  CIRCLE_NODE(FILL, CircleFillGraphBuilder);                                               // 94
  CIRCLE_NODE(FLOOR, CircleFloorGraphBuilder);                                             // 8
  CIRCLE_NODE(FLOOR_DIV, CircleFloorDivGraphBuilder);                                      // 90
  CIRCLE_NODE(FLOOR_MOD, CircleFloorModGraphBuilder);                                      // 95
  CIRCLE_NODE(FULLY_CONNECTED, CircleFullyConnectedGraphBuilder);                          // 9
  CIRCLE_NODE(GATHER, CircleGatherGraphBuilder);                                           // 36
  CIRCLE_NODE(GATHER_ND, CircleGatherNdGraphBuilder);                                      // 107
  CIRCLE_NODE(GREATER, CircleGreaterGraphBuilder);                                         // 61
  CIRCLE_NODE(GREATER_EQUAL, CircleGreaterEqualGraphBuilder);                              // 62
  CIRCLE_NODE(IF, CircleIfGraphBuilder);                                                   // 118
  CIRCLE_NODE(INSTANCE_NORM, CircleInstanceNormGraphBuilder);                              // 254
  CIRCLE_NODE(L2_NORMALIZATION, CircleL2NormalizeGraphBuilder);                            // 11
  CIRCLE_NODE(L2_POOL_2D, CircleL2Pool2DGraphBuilder);                                     // 12
  CIRCLE_NODE(LEAKY_RELU, CircleLeakyReluGraphBuilder);                                    // 98,
  CIRCLE_NODE(LESS, CircleLessGraphBuilder);                                               // 58
  CIRCLE_NODE(LESS_EQUAL, CircleLessEqualGraphBuilder);                                    // 63
  CIRCLE_NODE(LOCAL_RESPONSE_NORMALIZATION, CircleLocalResponseNormalizationGraphBuilder); // 13
  CIRCLE_NODE(LOG, CircleLogGraphBuilder);                                                 // 73
  CIRCLE_NODE(LOGICAL_AND, CircleLogicalAndGraphBuilder);                                  // 86
  CIRCLE_NODE(LOGICAL_NOT, CircleLogicalNotGraphBuilder);                                  // 87
  CIRCLE_NODE(LOGICAL_OR, CircleLogicalOrGraphBuilder);                                    // 84
  CIRCLE_NODE(LOGISTIC, CircleLogisticGraphBuilder);                                       // 14
  CIRCLE_NODE(LOG_SOFTMAX, CircleLogSoftmaxGraphBuilder);                                  // 50
  CIRCLE_NODE(MAXIMUM, CircleMaximumGraphBuilder);                                         // 55
  CIRCLE_NODE(MAX_POOL_2D, CircleMaxPool2DGraphBuilder);                                   // 17
  CIRCLE_NODE(MEAN, CircleMeanGraphBuilder);                                               // 40
  CIRCLE_NODE(MINIMUM, CircleMinimumGraphBuilder);                                         // 57
  CIRCLE_NODE(MIRROR_PAD, CircleMirrorPadGraphBuilder);                                    // 100
  CIRCLE_NODE(MUL, CircleMulGraphBuilder);                                                 // 18
  CIRCLE_NODE(NEG, CircleNegGraphBuilder);                                                 // 59
  CIRCLE_NODE(NOT_EQUAL, CircleNotEqualGraphBuilder);                                      // 72
  CIRCLE_NODE(ONE_HOT, CircleOneHotGraphBuilder);                                          // 85
  CIRCLE_NODE(PACK, CirclePackGraphBuilder);                                               // 83
  CIRCLE_NODE(PAD, CirclePadGraphBuilder);                                                 // 34
  CIRCLE_NODE(POW, CirclePowGraphBuilder);                                                 // 78
  CIRCLE_NODE(PRELU, CirclePReluGraphBuilder);                                             // 54,
  CIRCLE_NODE(RANGE, CircleRangeGraphBuilder);                                             // 96
  CIRCLE_NODE(RANK, CircleRankGraphBuilder);                                               // 110
  CIRCLE_NODE(REDUCE_ANY, CircleReduceAnyGraphBuilder);                                    // 91
  CIRCLE_NODE(REDUCE_MAX, CircleReduceMaxGraphBuilder);                                    // 82
  CIRCLE_NODE(REDUCE_MIN, CircleReduceMinGraphBuilder);                                    // 89
  CIRCLE_NODE(REDUCE_PROD, CircleReduceProdGraphBuilder);                                  // 81
  CIRCLE_NODE(RELU, CircleReluGraphBuilder);                                               // 19
  CIRCLE_NODE(RELU6, CircleRelu6GraphBuilder);                                             // 21
  CIRCLE_NODE(RELU_N1_TO_1, CircleReluN1To1GraphBuilder);                                  // 20
  CIRCLE_NODE(RESHAPE, CircleReshapeGraphBuilder);                                         // 22
  CIRCLE_NODE(RESIZE_BILINEAR, CircleResizeBilinearGraphBuilder);                          // 23
  CIRCLE_NODE(RESIZE_NEAREST_NEIGHBOR, CircleResizeNearestNeighborGraphBuilder);           // 97
  CIRCLE_NODE(REVERSE_SEQUENCE, CircleReverseSequenceGraphBuilder);                        // 112
  CIRCLE_NODE(ROUND, CircleRoundGraphBuilder);                                             // 116
  CIRCLE_NODE(RSQRT, CircleRsqrtGraphBuilder);                                             // 76
  CIRCLE_NODE(SCATTER_ND, CircleScatterNdGraphBuilder);                                    // 122
  CIRCLE_NODE(SEGMENT_SUM, CircleSegmentSumGraphBuilder);                                  // 125
  CIRCLE_NODE(SELECT, CircleSelectGraphBuilder);                                           // 64
  CIRCLE_NODE(SHAPE, CircleShapeGraphBuilder);                                             // 77
  CIRCLE_NODE(SIN, CircleSinGraphBuilder);                                                 // 66
  CIRCLE_NODE(SLICE, CircleSliceGraphBuilder);                                             // 65
  CIRCLE_NODE(SOFTMAX, CircleSoftmaxGraphBuilder);                                         // 25
  CIRCLE_NODE(SPACE_TO_BATCH_ND, CircleSpaceToBatchNDGraphBuilder);                        // 38
  CIRCLE_NODE(SPACE_TO_DEPTH, CircleSpaceToDepthGraphBuilder);                             // 26
  CIRCLE_NODE(SPARSE_TO_DENSE, CircleSparseToDenseGraphBuilder);                           // 68
  CIRCLE_NODE(SPLIT, CircleSplitGraphBuilder);                                             // 49
  CIRCLE_NODE(SPLIT_V, CircleSplitVGraphBuilder);                                          // 102
  CIRCLE_NODE(SQRT, CircleSqrtGraphBuilder);                                               // 75
  CIRCLE_NODE(SQUARE, CircleSquareGraphBuilder);                                           // 92
  CIRCLE_NODE(SQUARED_DIFFERENCE, CircleSquaredDifferenceGraphBuilder);                    // 99
  CIRCLE_NODE(SQUEEZE, CircleSqueezeGraphBuilder);                                         // 43
  CIRCLE_NODE(STRIDED_SLICE, CircleStridedSliceGraphBuilder);                              // 45
  CIRCLE_NODE(SUB, CircleSubGraphBuilder);                                                 // 41
  CIRCLE_NODE(SUM, CircleSumGraphBuilder);                                                 // 74
  CIRCLE_NODE(TANH, CircleTanhGraphBuilder);                                               // 28
  CIRCLE_NODE(TILE, CircleTileGraphBuilder);                                               // 69
  CIRCLE_NODE(TOPK_V2, CircleTopKV2GraphBuilder);                                          // 48
  CIRCLE_NODE(TRANSPOSE, CircleTransposeGraphBuilder);                                     // 39
  CIRCLE_NODE(TRANSPOSE_CONV, CircleTransposeConvGraphBuilder);                            // 67
  CIRCLE_NODE(UNIQUE, CircleUniqueGraphBuilder);                                           // 103
  CIRCLE_NODE(UNPACK, CircleUnpackGraphBuilder);                                           // 88
  CIRCLE_NODE(WHERE, CircleWhereGraphBuilder);                                             // 109
  CIRCLE_NODE(WHILE, CircleWhileGraphBuilder);                                             // 119
  CIRCLE_NODE(ZEROS_LIKE, CircleZerosLikeGraphBuilder);                                    // 93

#undef CIRCLE_NODE

  // BuiltinOperator_DEQUANTIZE = 6,
  // BuiltinOperator_EMBEDDING_LOOKUP = 7,
  // BuiltinOperator_HASHTABLE_LOOKUP = 10,
  // BuiltinOperator_LSH_PROJECTION = 15,
  // BuiltinOperator_LSTM = 16,
  // BuiltinOperator_RNN = 24,
  // BuiltinOperator_SVDF = 27,
  // BuiltinOperator_CONCAT_EMBEDDINGS = 29,
  // BuiltinOperator_SKIP_GRAM = 30,
  // BuiltinOperator_CALL = 31,
  // BuiltinOperator_EMBEDDING_LOOKUP_SPARSE = 33,
  // BuiltinOperator_UNIDIRECTIONAL_SEQUENCE_RNN = 35,
  // BuiltinOperator_UNIDIRECTIONAL_SEQUENCE_LSTM = 44,
  // BuiltinOperator_BIDIRECTIONAL_SEQUENCE_RNN = 46,
  // BuiltinOperator_DELEGATE = 51,
  // BuiltinOperator_BIDIRECTIONAL_SEQUENCE_LSTM = 52,
  // BuiltinOperator_ARG_MAX = 56,
  // BuiltinOperator_PADV2 = 60,
  // BuiltinOperator_FAKE_QUANT = 80,
<<<<<<< HEAD
  // BuiltinOperator_ONE_HOT = 85,
  // BuiltinOperator_SQUARE = 92,
=======
  // BuiltinOperator_UNIQUE = 103,
>>>>>>> 02329942
  // BuiltinOperator_REVERSE_V2 = 105,
  // BuiltinOperator_MATRIX_DIAG = 113,
  // BuiltinOperator_QUANTIZE = 114,
  // BuiltinOperator_MATRIX_SET_DIAG = 115,
  // BuiltinOperator_HARD_SWISH = 117,
  // BuiltinOperator_NON_MAX_SUPPRESSION_V4 = 120,
  // BuiltinOperator_NON_MAX_SUPPRESSION_V5 = 121,
  // BuiltinOperator_SELECT_V2 = 123,
  // BuiltinOperator_DENSIFY = 124,
}

} // namespace luci<|MERGE_RESOLUTION|>--- conflicted
+++ resolved
@@ -152,12 +152,6 @@
   // BuiltinOperator_ARG_MAX = 56,
   // BuiltinOperator_PADV2 = 60,
   // BuiltinOperator_FAKE_QUANT = 80,
-<<<<<<< HEAD
-  // BuiltinOperator_ONE_HOT = 85,
-  // BuiltinOperator_SQUARE = 92,
-=======
-  // BuiltinOperator_UNIQUE = 103,
->>>>>>> 02329942
   // BuiltinOperator_REVERSE_V2 = 105,
   // BuiltinOperator_MATRIX_DIAG = 113,
   // BuiltinOperator_QUANTIZE = 114,
