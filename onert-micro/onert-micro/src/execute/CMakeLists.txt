message(STATUS "ONERT MICRO EXECUTE BUILD BEGIN")

include("${OM_PAL_DIR}/pal.cmake")

initialize_pal()

if (NOT PAL_INITIALIZED)
    message(STATUS "ERROR: PAL Failed to initialize, skip BUILD EXECUTE")
    return()
endif()

set(SOURCES
        OMKernelExecute.cpp
        OMKernelExecutionBuilder.cpp
        OMRuntimeKernel.cpp
        OMUtils.cpp
        kernels/ConvolutionCommon.cpp
        kernels/PoolingCommon.cpp
<<<<<<< HEAD
        kernels/ReadKernelDataCommon.cpp
=======
        kernels/ReshapeCommon.cpp
>>>>>>> 1d53f9f9
        )

# Add configure kernels
macro(REGISTER_KERNEL OPERATOR, NODE)
    list(APPEND SOURCES "kernels/${NODE}.cpp")
endmacro(REGISTER_KERNEL)

# To add REGISTER_KERNEL list
include(${KERNEL_REGISTER_FILE})

macro(REGISTER_CUSTOM_KERNEL NODE)
    list(APPEND SOURCES "kernels/${NODE}.cpp")
endmacro(REGISTER_CUSTOM_KERNEL)

# To add CUSTOM_REGISTER_KERNEL list
include(${CUSTOM_KERNEL_REGISTER_FILE})

add_library(${OM_EXECUTE_LIB} STATIC ${SOURCES})

target_include_directories(${OM_EXECUTE_LIB} PUBLIC "${OM_INCLUDE_DIR}")
target_link_libraries(${OM_EXECUTE_LIB} PUBLIC ${OM_CORE_LIB})

target_include_directories(${OM_EXECUTE_LIB} PUBLIC ${OM_PAL_COMMON_DIR})
add_pal_to_target(${OM_EXECUTE_LIB})

message(STATUS "ONERT MICRO EXECUTE BUILD FINISHED")

if(NOT ENABLE_TEST)
    return()
endif(NOT ENABLE_TEST)

nnas_find_package(GTest REQUIRED)

macro(REGISTER_KERNEL OPERATOR, NODE)
    list(APPEND TEST_SOURCES "kernels/tests/${NODE}.test.cpp")
endmacro(REGISTER_KERNEL)

include(${KERNEL_REGISTER_FILE})

macro(REGISTER_CUSTOM_KERNEL NODE)
    list(APPEND TEST_SOURCES "kernels/tests/${NODE}.test.cpp")
endmacro(REGISTER_CUSTOM_KERNEL)

# To add CUSTOM_REGISTER_KERNEL list
include(${CUSTOM_KERNEL_REGISTER_FILE})

list(APPEND TEST_SOURCES OMTestUtils.cpp)

GTest_AddTest(${OM_EXECUTE_LIB}_kernels_test ${TEST_SOURCES})
target_include_directories(${OM_EXECUTE_LIB}_kernels_test PUBLIC "${OM_INCLUDE_DIR}")
target_link_libraries(${OM_EXECUTE_LIB}_kernels_test ${OM_INTERPRETER_LIB})
target_link_libraries(${OM_EXECUTE_LIB}_kernels_test onert_micro_coverage)
target_link_libraries(${OM_EXECUTE_LIB} PUBLIC onert_micro_coverage)<|MERGE_RESOLUTION|>--- conflicted
+++ resolved
@@ -16,11 +16,8 @@
         OMUtils.cpp
         kernels/ConvolutionCommon.cpp
         kernels/PoolingCommon.cpp
-<<<<<<< HEAD
         kernels/ReadKernelDataCommon.cpp
-=======
         kernels/ReshapeCommon.cpp
->>>>>>> 1d53f9f9
         )
 
 # Add configure kernels
