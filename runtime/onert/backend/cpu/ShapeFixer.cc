/*
 * Copyright (c) 2020 Samsung Electronics Co., Ltd. All Rights Reserved
 *
 * Licensed under the Apache License, Version 2.0 (the "License");
 * you may not use this file except in compliance with the License.
 * You may obtain a copy of the License at
 *
 *      http://www.apache.org/licenses/LICENSE-2.0
 *
 * Unless required by applicable law or agreed to in writing, software
 * distributed under the License is distributed on an "AS IS" BASIS,
 * WITHOUT WARRANTIES OR CONDITIONS OF ANY KIND, either express or implied.
 * See the License for the specific language governing permissions and
 * limitations under the License.
 */

#include "ShapeFixer.h"

#include "kernel/AddLayer.h"
#include "kernel/AvgPoolLayer.h"
#include "kernel/CastLayer.h"
#include "kernel/ConcatLayer.h"
#include "kernel/ConvolutionLayer.h"
#include "kernel/DepthwiseConvolutionLayer.h"
#include "kernel/DivLayer.h"
#include "kernel/ExpLayer.h"
#include "kernel/FullyConnectedLayer.h"
#include "kernel/GatherLayer.h"
#include "kernel/MaxPoolLayer.h"
#include "kernel/MulLayer.h"
#include "kernel/OperationUtils.h"
#include "kernel/PermuteLayer.h"
#include "kernel/ReshapeLayer.h"
#include "kernel/SoftMaxLayer.h"
#include "kernel/SubLayer.h"

#include <backend/Backend.h>
#include <backend/IConfig.h>
#include <memory>
#include <util/Utils.h>
#include <util/logging.h>

#include <stdexcept>

namespace onert
{
namespace backend
{
namespace cpu
{

ShapeFixer::ShapeFixer(const ir::Operands &operand_ctx) : _ctx(operand_ctx) {}

void ShapeFixer::visit(const ir::operation::Comparison &) { /* DO NOTHING */}

void ShapeFixer::visit(const ir::operation::Conv2D &) { /* DO NOTHING */}

void ShapeFixer::visit(const ir::operation::DepthwiseConv2D &) { /* DO NOTHING */}

void ShapeFixer::visit(const ir::operation::MaxPool2D &) { /* DO NOTHING */}

void ShapeFixer::visit(const ir::operation::AvgPool2D &) { /* DO NOTHING */}

void ShapeFixer::visit(const ir::operation::Concat &) { /* DO NOTHING */}

void ShapeFixer::visit(const ir::operation::Exp &) { /* DO NOTHING */}
void ShapeFixer::visit(const ir::operation::ExpandDims &) { /* DO NOTHING */}

void ShapeFixer::visit(const ir::operation::FullyConnected &) { /* DO NOTHING */}

void ShapeFixer::visit(const ir::operation::Reshape &) { /* DO NOTHING */}

void ShapeFixer::visit(const ir::operation::Squeeze &) { /* DO NOTHING */}

void ShapeFixer::visit(const ir::operation::Softmax &) { /* DO NOTHING */}

void ShapeFixer::visit(const ir::operation::Gather &) { /* DO NOTHING */}

void ShapeFixer::visit(const ir::operation::Add &node)
{
  const auto lhs_index{node.getInputs().at(ir::operation::Add::Input::LHS)};

  // Quantization : not supported
  if (_ctx.at(lhs_index).typeInfo().type() == ir::DataType::QUANT8_ASYMM)
  {
    throw std::runtime_error{"ShapeFixer: NYI for quantized Add"};
  }
}

void ShapeFixer::visit(const ir::operation::Sub &node)
{
  // The same as Add
  const auto lhs_index{node.getInputs().at(ir::operation::Sub::Input::LHS)};

  // Quantization : not supported
  if (_ctx.at(lhs_index).typeInfo().type() == ir::DataType::QUANT8_ASYMM)
  {
    throw std::runtime_error{"ShapeFixer: NYI for quantized Sub"};
  }
}

void ShapeFixer::visit(const ir::operation::Mul &node)
{
  // The same as Add
  const auto lhs_index{node.getInputs().at(ir::operation::Mul::Input::LHS)};

  // Quantization : not supported
  if (_ctx.at(lhs_index).typeInfo().type() == ir::DataType::QUANT8_ASYMM)
  {
    throw std::runtime_error{"ShapeFixer: NYI for quantized Mul"};
  }
}

void ShapeFixer::visit(const ir::operation::Div &node)
{
  // The same as Add
  const auto lhs_index{node.getInputs().at(ir::operation::Div::Input::LHS)};

  // Quantization : not supported
  if (_ctx.at(lhs_index).typeInfo().type() == ir::DataType::QUANT8_ASYMM)
  {
    throw std::runtime_error{"ShapeFixer: NYI for quantized Div"};
  }
}

void ShapeFixer::visit(const ir::operation::Permute &) { /* DO NOTHING */}

void ShapeFixer::visit(const ir::operation::Custom &) { /* DO NOTHING */}

void ShapeFixer::visit(const ir::operation::Logistic &) { /* DO NOTHING */}

void ShapeFixer::visit(const ir::operation::Pad &node)
{
  // TODO: empty this method when quantization is supported
  const auto lhs_index{node.getInputs().at(ir::operation::Sub::Input::LHS)};

  // Quantization : not supported
  if (_ctx.at(lhs_index).typeInfo().type() == ir::DataType::QUANT8_ASYMM)
  {
    throw std::runtime_error{"ShapeFixer: NYI for quantized Pad"};
  }
}

void ShapeFixer::visit(const ir::operation::Max &) { /* DO NOTHING */}

void ShapeFixer::visit(const ir::operation::Min &) { /* DO NOTHING */}

void ShapeFixer::visit(const ir::operation::Tanh &) { /* DO NOTHING */}

void ShapeFixer::visit(const ir::operation::Pack &) { /* DO NOTHING */}

void ShapeFixer::visit(const ir::operation::Unpack &) { /* DO NOTHING */}

void ShapeFixer::visit(const ir::operation::OneHot &) { /* DO NOTHING */}

void ShapeFixer::visit(const ir::operation::Cast &) { /* DO NOTHING */}

void ShapeFixer::visit(const ir::operation::Transpose &) { /* DO NOTHING */}

void ShapeFixer::visit(const ir::operation::ReduceSum &) { /* DO NOTHING */}

void ShapeFixer::visit(const ir::operation::ReduceMax &) { /* DO NOTHING */}

void ShapeFixer::visit(const ir::operation::ReduceMin &) { /* DO NOTHING */}

void ShapeFixer::visit(const ir::operation::Slice &) { /* DO NOTHING */}

void ShapeFixer::visit(const ir::operation::StridedSlice &) { /* DO NOTHING */}

void ShapeFixer::visit(const ir::operation::Split &) { /* DO NOTHING */}

void ShapeFixer::visit(const ir::operation::Abs &) { /* DO NOTHING */}

void ShapeFixer::visit(const ir::operation::Sin &) { /* DO NOTHING */}

void ShapeFixer::visit(const ir::operation::RSQRT &) { /* DO NOTHING */}

void ShapeFixer::visit(const ir::operation::Shape &) { /* DO NOTHING */}

void ShapeFixer::visit(const ir::operation::ReduceProd &) { /* DO NOTHING */}

void ShapeFixer::visit(const ir::operation::Neg &) { /* DO NOTHING */}

void ShapeFixer::visit(const ir::operation::ArgMax &) { /* DO NOTHING */}

<<<<<<< HEAD
void ShapeFixer::visit(const ir::operation::Mean &) { /* DO NOTHING */}

=======
void ShapeFixer::visit(const ir::operation::Log &) { /* DO NOTHING */}

void ShapeFixer::visit(const ir::operation::Round &) { /* DO NOTHING */}

void ShapeFixer::visit(const ir::operation::Pow &) { /* DO NOTHING */}
>>>>>>> 1c7096f3
} // namespace cpu
} // namespace backend
} // namespace onert<|MERGE_RESOLUTION|>--- conflicted
+++ resolved
@@ -183,16 +183,13 @@
 
 void ShapeFixer::visit(const ir::operation::ArgMax &) { /* DO NOTHING */}
 
-<<<<<<< HEAD
 void ShapeFixer::visit(const ir::operation::Mean &) { /* DO NOTHING */}
 
-=======
 void ShapeFixer::visit(const ir::operation::Log &) { /* DO NOTHING */}
 
 void ShapeFixer::visit(const ir::operation::Round &) { /* DO NOTHING */}
 
 void ShapeFixer::visit(const ir::operation::Pow &) { /* DO NOTHING */}
->>>>>>> 1c7096f3
 } // namespace cpu
 } // namespace backend
 } // namespace onert