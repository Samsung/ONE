/*
 * Copyright (c) 2020 Samsung Electronics Co., Ltd. All Rights Reserved
 *
 * Licensed under the Apache License, Version 2.0 (the "License");
 * you may not use this file except in compliance with the License.
 * You may obtain a copy of the License at
 *
 *      http://www.apache.org/licenses/LICENSE-2.0
 *
 * Unless required by applicable law or agreed to in writing, software
 * distributed under the License is distributed on an "AS IS" BASIS,
 * WITHOUT WARRANTIES OR CONDITIONS OF ANY KIND, either express or implied.
 * See the License for the specific language governing permissions and
 * limitations under the License.
 */

#include "KernelGenerator.h"

#include "ops/AbsLayer.h"
#include "ops/AddLayer.h"
#include "ops/ArgMinMaxLayer.h"
#include "ops/AvgPoolLayer.h"
#include "ops/CastLayer.h"
#include "ops/CompareLayer.h"
#include "ops/ConcatLayer.h"
#include "ops/ConvolutionLayer.h"
#include "ops/CosLayer.h"
#include "ops/DepthwiseConvolutionLayer.h"
#include "ops/DivLayer.h"
#include "ops/EinsumLayer.h"
#include "ops/ExpLayer.h"
#include "ops/ExpandDimsLayer.h"
#include "ops/FillLayer.h"
#include "ops/FullyConnectedLayer.h"
#include "ops/GatherLayer.h"
#include "ops/LogLayer.h"
#include "ops/LogisticLayer.h"
#include "ops/MaxLayer.h"
#include "ops/MaxPoolLayer.h"
#include "ops/MeanLayer.h"
#include "ops/MinLayer.h"
#include "ops/MulLayer.h"
#include "ops/NegLayer.h"
#include "ops/OneHotLayer.h"
#include "ops/OperationUtils.h"
#include "ops/PackLayer.h"
#include "ops/PadLayer.h"
#include "ops/PowLayer.h"
#include "ops/RangeLayer.h"
#include "ops/ReduceLayer.h"
#include "ops/ReLULayer.h"
#include "ops/ReshapeLayer.h"
#include "ops/ReverseLayer.h"
#include "ops/RoundLayer.h"
#include "ops/RsqrtLayer.h"
#include "ops/SelectLayer.h"
#include "ops/ShapeLayer.h"
#include "ops/SinLayer.h"
#include "ops/SliceLayer.h"
#include "ops/SoftMaxLayer.h"
#include "ops/StridedSliceLayer.h"
#include "ops/SplitLayer.h"
#include "ops/SubLayer.h"
#include "ops/TanhLayer.h"
#include "ops/TileLayer.h"
#include "ops/TransposeLayer.h"
#include "ops/UnpackLayer.h"
#include "ops/LogicalNotLayer.h"
#include "ops/ZerosLikeLayer.h"
#include "ops/SquaredDiffLayer.h"
#include "ops/LogicalOrLayer.h"
#include "ops/L2NormLayer.h"
#include "ops/MatrixBandPartLayer.h"
#include "ops/BatchMatMulLayer.h"
#include "ops/BroadcastToLayer.h"
#include "ops/FusedBatchNormLayer.h"
#include "ops/LogSoftMaxLayer.h"

#include <backend/Backend.h>
#include <backend/IConfig.h>
#include <memory>
#include <util/Utils.h>
#include <util/logging.h>
#include <exec/DynamicShapeInference.h>

#include <stdexcept>

namespace onert
{
namespace backend
{
namespace cpu
{

namespace
{
ops::ReduceType convertReduceType(ir::operation::Reduce::ReduceType reduce_type_ir)
{
  switch (reduce_type_ir)
  {
    case ir::operation::Reduce::ReduceType::ALL:
      return ops::ReduceType::kAll;
    case ir::operation::Reduce::ReduceType::ANY:
      return ops::ReduceType::kAny;
    case ir::operation::Reduce::ReduceType::MAX:
      return ops::ReduceType::kMax;
    case ir::operation::Reduce::ReduceType::MIN:
      return ops::ReduceType::kMin;
    case ir::operation::Reduce::ReduceType::PROD:
      return ops::ReduceType::kProd;
    case ir::operation::Reduce::ReduceType::SUM:
      return ops::ReduceType::kSum;
    default:
      throw std::runtime_error("cpu KernelGenerator : Not supported operation yet");
  }
}
} // namespace

KernelGenerator::KernelGenerator(
    const ir::Operands &operands_ctx, const ir::Operations &operations_ctx,
    const std::shared_ptr<TensorBuilder> &tensor_builder,
    const std::shared_ptr<backend::custom::IKernelBuilder> &kernel_builder)
    : _ctx(operands_ctx), _operations_ctx{operations_ctx}, _tensor_builder(tensor_builder),
      _kernel_builder(kernel_builder), _current_op_seq_layout(ir::Layout::UNKNOWN)
{
  // DO NOTHING
}

void KernelGenerator::visit(const ir::OpSequence &op_seq)
{
  assert(!_return_fn_seq);
  assert(_tensor_builder->dynamicTensorManager());
  assert(_tensor_builder->tensorRegistry());

  auto dyn_tensor_manager = _tensor_builder->dynamicTensorManager();
  auto dyn_shape_inferer = std::make_unique<exec::DynamicShapeInferer>(
      _ctx, dyn_tensor_manager, _tensor_builder->tensorRegistry());

  // TODO Always returning FunctionSequenceForDynamicBackend may cause performance issue
  _return_fn_seq = std::make_unique<exec::FunctionSequenceForDynamicBackend>(
      op_seq, _operations_ctx, std::move(dyn_shape_inferer), dyn_tensor_manager);

  _current_op_seq_layout = op_seq.getLayout();
  for (const auto &operation_idx : op_seq.operations())
  {
    const auto &node = _operations_ctx.at(operation_idx);
    node.accept(*this);
    _return_fn_seq->append(releaseFunction());

    for (const auto &ind : (node.getInputs() | ir::Remove::UNDEFINED) + node.getOutputs())
    {
      auto portable_tensor = _tensor_builder->portableAt(ind);
      if (portable_tensor)
      {
        assert(portable_tensor->layout() == ir::Layout::NHWC);
      }

      auto tensor = _tensor_builder->at(ind);
      if (tensor)
      {
        tensor->increase_ref();
      }
    }
  }
}

void KernelGenerator::visit(const ir::operation::Conv2D &node)
{
  using ir::operation::Conv2D;

  const auto ofm_index{node.getOutputs().at(0)};
  const auto ifm_index{node.getInputs().at(Conv2D::Input::INPUT)};
  const auto ker_index{node.getInputs().at(Conv2D::Input::KERNEL)};
  const auto bias_index{node.getInputs().at(Conv2D::Input::BIAS)};

  auto ofm_alloc = _tensor_builder->portableAt(ofm_index).get();
  auto ifm_alloc = _tensor_builder->portableAt(ifm_index).get();
  auto ker_alloc = _tensor_builder->portableAt(ker_index).get();
  auto bias_alloc = _tensor_builder->portableAt(bias_index).get();

  const auto stride = node.param().stride;
  const auto activation = node.param().activation;
  const auto param_padding = node.param().padding;
  auto fn = std::make_unique<ops::ConvolutionLayer>();

  if (_ctx.at(ifm_index).info().isDynamic() || _ctx.at(ker_index).info().isDynamic())
  {
    fn->configure(ifm_alloc, ker_alloc, bias_alloc, param_padding.type, param_padding.param.left,
                  param_padding.param.right, param_padding.param.top, param_padding.param.bottom,
                  stride.horizontal, stride.vertical, activation, ofm_alloc);

    _return_fn = std::move(fn);
    return;
  }
  const auto ifm_shape = _ctx.at(ifm_index).shape().asFeature(_current_op_seq_layout);
  const auto ofm_shape = _ctx.at(ofm_index).shape().asFeature(_current_op_seq_layout);
  // Kernel format is [depth_out, kernel_height, kernel_width, depth_in].
  const auto &ker_shape = _ctx.at(ker_index).shape();
  const auto ker_height = ker_shape.dim(1);
  const auto ker_width = ker_shape.dim(2);

  const auto padding =
      ir::calculatePadding(param_padding, ifm_shape, ofm_shape, stride, ker_width, ker_height);

  fn->configure(ifm_alloc, ker_alloc, bias_alloc, param_padding.type, padding.left, padding.right,
                padding.top, padding.bottom, stride.horizontal, stride.vertical, activation,
                ofm_alloc);

  _return_fn = std::move(fn);
}

void KernelGenerator::visit(const ir::operation::DepthwiseConv2D &node)
{
  using ir::operation::DepthwiseConv2D;

  const auto ofm_index{node.getOutputs().at(0)};
  const auto ifm_index{node.getInputs().at(DepthwiseConv2D::Input::INPUT)};
  const auto ker_index{node.getInputs().at(DepthwiseConv2D::Input::KERNEL)};
  const auto bias_index{node.getInputs().at(DepthwiseConv2D::Input::BIAS)};

  const auto stride = node.param().stride;
  const auto ifm_shape = _ctx.at(ifm_index).shape().asFeature(_current_op_seq_layout);
  const auto ofm_shape = _ctx.at(ofm_index).shape().asFeature(_current_op_seq_layout);
  // Kernel format is [1, kernel_height, kernel_width, depth_out].
  const auto &ker_shape = _ctx.at(ker_index).shape();
  const auto ker_height = ker_shape.dim(1);
  const auto ker_width = ker_shape.dim(2);
  const auto padding = ir::calculatePadding(node.param().padding, ifm_shape, ofm_shape, stride,
                                            ker_width, ker_height);
  const auto multiplier = node.param().multiplier;
  const auto activation = node.param().activation;

  auto ofm_alloc = _tensor_builder->portableAt(ofm_index).get();
  auto ifm_alloc = _tensor_builder->portableAt(ifm_index).get();
  auto ker_alloc = _tensor_builder->portableAt(ker_index).get();
  auto bias_alloc = _tensor_builder->portableAt(bias_index).get();

  auto fn = std::make_unique<ops::DepthwiseConvolutionLayer>();

  fn->configure(ifm_alloc, ker_alloc, bias_alloc, padding.left, padding.right, padding.top,
                padding.bottom, stride.horizontal, stride.vertical, multiplier, activation,
                ofm_alloc);

  _return_fn = std::move(fn);
}

void KernelGenerator::visit(const ir::operation::MaxPool2D &node)
{
  const auto ofm_index{node.getOutputs().at(0)};
  const auto ifm_index{node.getInputs().at(ir::operation::MaxPool2D::Input::INPUT)};

  const auto kh = node.param().kh;
  const auto kw = node.param().kw;

  const auto stride = node.param().stride;
  const auto ifm_shape = _ctx.at(ifm_index).shape().asFeature(_current_op_seq_layout);
  const auto ofm_shape = _ctx.at(ofm_index).shape().asFeature(_current_op_seq_layout);
  const auto padding =
      ir::calculatePadding(node.param().padding, ifm_shape, ofm_shape, stride, kw, kh);
  const auto activation = node.param().activation;

  auto ofm_alloc = _tensor_builder->portableAt(ofm_index).get();
  auto ifm_alloc = _tensor_builder->portableAt(ifm_index).get();

  auto fn = std::make_unique<ops::MaxPoolLayer>();

  fn->configure(ifm_alloc, padding.left, padding.right, padding.top, padding.bottom,
                stride.horizontal, stride.vertical, kw, kh, activation, ofm_alloc);

  _return_fn = std::move(fn);
}

void KernelGenerator::visit(const ir::operation::AvgPool2D &node)
{
  const auto ofm_index{node.getOutputs().at(0)};
  const auto ifm_index{node.getInputs().at(ir::operation::AvgPool2D::Input::INPUT)};

  const auto kh = node.param().kh;
  const auto kw = node.param().kw;
  const auto stride = node.param().stride;
  const auto ifm_shape = _ctx.at(ifm_index).shape().asFeature(_current_op_seq_layout);
  const auto ofm_shape = _ctx.at(ofm_index).shape().asFeature(_current_op_seq_layout);
  const auto padding =
      ir::calculatePadding(node.param().padding, ifm_shape, ofm_shape, stride, kw, kh);
  const auto activation = node.param().activation;

  auto ofm_alloc = _tensor_builder->portableAt(ofm_index).get();
  auto ifm_alloc = _tensor_builder->portableAt(ifm_index).get();

  auto fn = std::make_unique<ops::AvgPoolLayer>();

  fn->configure(ifm_alloc, padding.left, padding.right, padding.top, padding.bottom,
                stride.horizontal, stride.vertical, kw, kh, activation, ofm_alloc);

  _return_fn = std::move(fn);
}

void KernelGenerator::visit(const ir::operation::Concat &node)
{
  const auto ofm_index{node.getOutputs().at(0)};

  const auto rank = _ctx.at(ofm_index).shape().rank();
  const auto axis = ops::getAxis(rank, node.param().axis, _current_op_seq_layout);

  auto output_alloc = _tensor_builder->portableAt(ofm_index).get();

  std::vector<const IPortableTensor *> input_tensors;
  for (auto &ifm_idx : node.getInputs())
    input_tensors.emplace_back(_tensor_builder->portableAt(ifm_idx).get());

  auto fn = std::make_unique<ops::ConcatLayer>();

  fn->configure(input_tensors, axis, output_alloc);

  _return_fn = std::move(fn);
}

void KernelGenerator::visit(const ir::operation::Fill &node)
{
  const auto output_index{node.getOutputs().at(0)};
  const auto input_index{node.getInputs().at(ir::operation::Fill::Input::INPUT)};
  const auto value_index{node.getInputs().at(ir::operation::Fill::Input::VALUE)};

  auto output_alloc = _tensor_builder->portableAt(output_index).get();
  auto input_alloc = _tensor_builder->portableAt(input_index).get();
  auto value_alloc = _tensor_builder->portableAt(value_index).get();

  auto fn = std::make_unique<ops::FillLayer>();

  fn->configure(input_alloc, value_alloc, output_alloc);

  _return_fn = std::move(fn);
}

void KernelGenerator::visit(const ir::operation::FullyConnected &node)
{
  using ir::operation::FullyConnected;

  const auto output_index{node.getOutputs().at(0)};
  const auto input_index{node.getInputs().at(FullyConnected::Input::INPUT)};
  const auto weight_index{node.getInputs().at(FullyConnected::Input::WEIGHT)};
  const auto bias_index{node.getInputs().at(FullyConnected::Input::BIAS)};
  const auto activation = node.param().activation;

  auto output_alloc = _tensor_builder->portableAt(output_index).get();
  auto input_alloc = _tensor_builder->portableAt(input_index).get();
  auto weight_alloc = _tensor_builder->portableAt(weight_index).get();
  auto bias_alloc =
      bias_index.undefined() ? nullptr : _tensor_builder->portableAt(bias_index).get();

  auto fn = std::make_unique<ops::FullyConnectedLayer>();

  fn->configure(input_alloc, weight_alloc, bias_alloc, activation, output_alloc);

  _return_fn = std::move(fn);
}

void KernelGenerator::visit(const ir::operation::Reshape &node)
{
  const auto output_index{node.getOutputs().at(0)};
  const auto input_index{node.getInputs().at(ir::operation::Reshape::Input::INPUT)};

  auto output_alloc = _tensor_builder->portableAt(output_index).get();
  auto input_alloc = _tensor_builder->portableAt(input_index).get();

  // optional 2nd input
  IPortableTensor *shape_alloc = nullptr;

  if (node.getInputs().size() == 2)
  {
    const auto shape_index{node.getInputs().at(ir::operation::Reshape::Input::SHAPE)};
    shape_alloc = _tensor_builder->portableAt(shape_index).get();
  }

  auto fn = std::make_unique<ops::ReshapeLayer>();

  fn->configure(input_alloc, shape_alloc, output_alloc);
  _return_fn = std::move(fn);
}

void KernelGenerator::visit(const ir::operation::Squeeze &node)
{
  const auto output_index{node.getOutputs().at(0)};
  const auto input_index{node.getInputs().at(ir::operation::Squeeze::Input::INPUT)};

  auto output_alloc = _tensor_builder->portableAt(output_index).get();
  auto input_alloc = _tensor_builder->portableAt(input_index).get();

  // Squeeze can share same kernel with reshape
  auto fn = std::make_unique<ops::ReshapeLayer>();

  fn->configure(input_alloc, nullptr, output_alloc);

  _return_fn = std::move(fn);
}

void KernelGenerator::visit(const ir::operation::Softmax &node)
{
  const auto output_index{node.getOutputs().at(0)};
  const auto input_index{node.getInputs().at(ir::operation::Softmax::Input::INPUT)};

  const auto beta = node.param().beta;

  auto output_alloc = _tensor_builder->portableAt(output_index).get();
  auto input_alloc = _tensor_builder->portableAt(input_index).get();

  auto fn = std::make_unique<ops::SoftMaxLayer>();

  fn->configure(input_alloc, beta, output_alloc);

  _return_fn = std::move(fn);
}

void KernelGenerator::visit(const ir::operation::Add &node)
{
  const auto ofm_index{node.getOutputs().at(0)};
  const auto lhs_index{node.getInputs().at(ir::operation::Add::Input::LHS)};
  const auto rhs_index{node.getInputs().at(ir::operation::Add::Input::RHS)};

  const auto activation = node.param().activation;

  auto ofm_alloc = _tensor_builder->portableAt(ofm_index).get();
  auto lhs_alloc = _tensor_builder->portableAt(lhs_index).get();
  auto rhs_alloc = _tensor_builder->portableAt(rhs_index).get();

  auto fn = std::make_unique<ops::AddLayer>();

  fn->configure(lhs_alloc, rhs_alloc, activation, ofm_alloc);

  _return_fn = std::move(fn);
}

void KernelGenerator::visit(const ir::operation::Comparison &node)
{
  const auto ofm_index{node.getOutputs().at(0)};
  const auto lhs_index{node.getInputs().at(ir::operation::Comparison::Input::INPUT0)};
  const auto rhs_index{node.getInputs().at(ir::operation::Comparison::Input::INPUT1)};

  auto ofm_alloc = _tensor_builder->portableAt(ofm_index).get();
  auto lhs_alloc = _tensor_builder->portableAt(lhs_index).get();
  auto rhs_alloc = _tensor_builder->portableAt(rhs_index).get();

  auto comparison_type = node.param().comparison_type;

  auto fn = std::make_unique<ops::CompareLayer>();

  fn->configure(lhs_alloc, rhs_alloc, comparison_type, ofm_alloc);

  _return_fn = std::move(fn);
}

void KernelGenerator::visit(const ir::operation::Gather &node)
{
  const auto output_index{node.getOutputs().at(0)};
  const auto input_index{node.getInputs().at(ir::operation::Gather::Input::INPUT)};
  const auto indices_index{node.getInputs().at(ir::operation::Gather::Input::INDICES)};

  auto output_alloc = _tensor_builder->portableAt(output_index).get();
  auto input_alloc = _tensor_builder->portableAt(input_index).get();
  auto indices_alloc = _tensor_builder->portableAt(indices_index).get();

  const auto backend_layout = output_alloc->layout();
  UNUSED_RELEASE(backend_layout);

  // NOTE The frontend layout and backend layout must be the same for this operation.
  //      If not the same, we have to add a stage(?) to perform permutation of output tensor. It
  //      is not not efficient even if it works well. If so, it would be better to set the
  //      layout of these backend tensors to the same layout.
  //      There is also one thing we have to think about. This operation depends on the layout of
  //      a model. For example, if a model in NHWC has this operation as output rank == 4, indices
  //      rank == 2 and axis == 2, this operation should work as the axis W and C, but the axis W
  //      and C are not sequential in NCHW. So the backend in NCHW cannot handle this case.
  assert(backend_layout == input_alloc->layout());
  assert(backend_layout == indices_alloc->layout());
  const auto &input_shape = _ctx.at(input_index).shape();
  UNUSED_RELEASE(input_shape);
  assert(input_shape.rank() < 4 || _current_op_seq_layout == backend_layout);

  const auto axis_raw = node.param().axis;
  const auto axis_value = (axis_raw < 0 ? (input_shape.rank() + axis_raw) : axis_raw);

  auto fn = std::make_unique<ops::GatherLayer>();

  fn->configure(input_alloc, indices_alloc, output_alloc, axis_value);

  _return_fn = std::move(fn);
}

void KernelGenerator::visit(const ir::operation::Sub &node)
{
  // The same as Add
  const auto ofm_index{node.getOutputs().at(0)};
  const auto lhs_index{node.getInputs().at(ir::operation::Sub::Input::LHS)};
  const auto rhs_index{node.getInputs().at(ir::operation::Sub::Input::RHS)};

  const auto activation = node.param().activation;

  auto ofm_alloc = _tensor_builder->portableAt(ofm_index).get();
  auto lhs_alloc = _tensor_builder->portableAt(lhs_index).get();
  auto rhs_alloc = _tensor_builder->portableAt(rhs_index).get();

  auto fn = std::make_unique<ops::SubLayer>();

  fn->configure(lhs_alloc, rhs_alloc, activation, ofm_alloc);

  _return_fn = std::move(fn);
}

void KernelGenerator::visit(const ir::operation::Mul &node)
{
  // The same as Add
  const auto ofm_index{node.getOutputs().at(0)};
  const auto lhs_index{node.getInputs().at(ir::operation::Mul::Input::LHS)};
  const auto rhs_index{node.getInputs().at(ir::operation::Mul::Input::RHS)};

  const auto activation = node.param().activation;

  auto ofm_alloc = _tensor_builder->portableAt(ofm_index).get();
  auto lhs_alloc = _tensor_builder->portableAt(lhs_index).get();
  auto rhs_alloc = _tensor_builder->portableAt(rhs_index).get();

  auto fn = std::make_unique<ops::MulLayer>();

  fn->configure(lhs_alloc, rhs_alloc, activation, ofm_alloc);

  _return_fn = std::move(fn);
}

void KernelGenerator::visit(const ir::operation::OneHot &node)
{
  const auto output_index{node.getOutputs().at(0)};
  const auto indices_index{node.getInputs().at(ir::operation::OneHot::INDICES)};
  const auto depth_index{node.getInputs().at(ir::operation::OneHot::Input::DEPTH)};
  const auto onvalue_index{node.getInputs().at(ir::operation::OneHot::Input::ON_VALUE)};
  const auto offvalue_index{node.getInputs().at(ir::operation::OneHot::Input::OFF_VALUE)};

  const auto axis = node.param().axis;

  auto output_alloc = _tensor_builder->portableAt(output_index).get();
  auto indices_alloc = _tensor_builder->portableAt(indices_index).get();
  auto depth_alloc = _tensor_builder->portableAt(depth_index).get();
  auto onvalue_alloc = _tensor_builder->portableAt(onvalue_index).get();
  auto offvalue_alloc = _tensor_builder->portableAt(offvalue_index).get();

  assert(indices_alloc->data_type() == OperandType::INT32);
  assert(axis <= static_cast<int>(indices_alloc->num_dimensions()));

  auto fn = std::make_unique<ops::OneHotLayer>();

  fn->configure(indices_alloc, depth_alloc, onvalue_alloc, offvalue_alloc, output_alloc, axis);

  _return_fn = std::move(fn);
}

void KernelGenerator::visit(const ir::operation::Div &node)
{
  // The same as Add
  const auto ofm_index{node.getOutputs().at(0)};
  const auto lhs_index{node.getInputs().at(ir::operation::Div::Input::LHS)};
  const auto rhs_index{node.getInputs().at(ir::operation::Div::Input::RHS)};

  const auto activation = node.param().activation;

  auto ofm_alloc = _tensor_builder->portableAt(ofm_index).get();
  auto lhs_alloc = _tensor_builder->portableAt(lhs_index).get();
  auto rhs_alloc = _tensor_builder->portableAt(rhs_index).get();

  auto fn = std::make_unique<ops::DivLayer>();

  fn->configure(lhs_alloc, rhs_alloc, activation, ofm_alloc);

  _return_fn = std::move(fn);
}

void KernelGenerator::visit(const ir::operation::Einsum &node)
{
  const auto ofm_index{node.getOutputs().at(0)};

  auto output_alloc = _tensor_builder->portableAt(ofm_index).get();
  std::vector<const IPortableTensor *> input_allocs;
  for (auto &ifm_idx : node.getInputs())
    input_allocs.emplace_back(_tensor_builder->portableAt(ifm_idx).get());

  const auto equation = node.param().equation;

  auto fn = std::make_unique<ops::EinsumLayer>();

  fn->configure(input_allocs, equation, output_alloc);

  _return_fn = std::move(fn);
}

void KernelGenerator::visit(const ir::operation::Custom &node)
{
  auto get_type_info = [](const ir::Operand &operand) -> custom::TypeInfo {
    const auto &frontend_shape = operand.shape();
    custom::Shape shape(frontend_shape.rank());
    for (auto d = 0; d < frontend_shape.rank(); ++d)
    {
      shape.dim(d) = frontend_shape.dim(d);
    }

    return {shape, operand.typeInfo().type()};
  };

  auto fill_op_info = [&](const ir::OperandIndexSequence &opSeq,
                          std::vector<custom::TypeInfo> &types, std::vector<void *> &allocs) {
    for (auto &idx : opSeq)
    {
      const auto &operand = _ctx.at(idx);
      // TODO make sure using `_current_op_seq_layout` is correct for custom operations
      types.emplace_back(get_type_info(operand));
      auto in_alloc = _tensor_builder->portableAt(idx)->buffer();
      allocs.emplace_back(in_alloc);
    }
  };

  backend::custom::CustomKernelConfigParams params{};

  fill_op_info(node.getInputs(), params.input_types, params.input_allocations);
  fill_op_info(node.getOutputs(), params.output_types, params.output_allocations);

  params.userdata = node.userdata().data;
  params.userdata_size = node.userdata().size;

  auto fn = _kernel_builder->buildKernel(node.id(), std::move(params));

  _return_fn = std::move(fn);
}

void KernelGenerator::visit(const ir::operation::Exp &node)
{
  const auto output_index{node.getOutputs().at(0)};
  const auto input_index{node.getInputs().at(ir::operation::Exp::Input::INPUT)};

  auto output_alloc = _tensor_builder->portableAt(output_index).get();
  auto input_alloc = _tensor_builder->portableAt(input_index).get();

  auto fn = std::make_unique<ops::ExpLayer>();

  fn->configure(input_alloc, output_alloc);

  _return_fn = std::move(fn);
}

void KernelGenerator::visit(const ir::operation::ExpandDims &node)
{
  const auto output_index{node.getOutputs().at(0)};
  const auto input_index{node.getInputs().at(ir::operation::ExpandDims::Input::INPUT)};
  const auto axis_index{node.getInputs().at(ir::operation::ExpandDims::Input::AXIS)};

  auto output_alloc = _tensor_builder->portableAt(output_index).get();
  auto input_alloc = _tensor_builder->portableAt(input_index).get();
  auto axis_alloc = _tensor_builder->portableAt(axis_index).get();

  auto fn = std::make_unique<ops::ExpandDimsLayer>();

  fn->configure(input_alloc, axis_alloc, output_alloc);

  _return_fn = std::move(fn);
}

void KernelGenerator::visit(const ir::operation::Logistic &node)
{
  const auto output_index{node.getOutputs().at(0)};
  const auto input_index{node.getInputs().at(ir::operation::Logistic::Input::INPUT)};

  auto output_alloc = _tensor_builder->portableAt(output_index).get();
  auto input_alloc = _tensor_builder->portableAt(input_index).get();

  auto fn = std::make_unique<ops::LogisticLayer>();

  fn->configure(input_alloc, output_alloc);

  _return_fn = std::move(fn);
}

void KernelGenerator::visit(const ir::operation::Tanh &node)
{
  const auto output_index{node.getOutputs().at(0)};
  const auto input_index{node.getInputs().at(ir::operation::Tanh::Input::INPUT)};

  auto output_alloc = _tensor_builder->portableAt(output_index).get();
  auto input_alloc = _tensor_builder->portableAt(input_index).get();

  auto fn = std::make_unique<ops::TanhLayer>();

  fn->configure(input_alloc, output_alloc);

  _return_fn = std::move(fn);
}

void KernelGenerator::visit(const ir::operation::Pack &node)
{
  const auto ofm_index{node.getOutputs().at(0)};

  const auto rank = _ctx.at(ofm_index).shape().rank();
  const auto axis = ops::getAxis(rank, node.param().axis, _current_op_seq_layout);

  assert(-rank <= axis && axis < rank);

  auto output_alloc = _tensor_builder->portableAt(ofm_index).get();

  std::vector<const IPortableTensor *> input_tensors;
  for (auto &ifm_idx : node.getInputs())
    input_tensors.emplace_back(_tensor_builder->portableAt(ifm_idx).get());

  auto fn = std::make_unique<ops::PackLayer>();

  fn->configure(input_tensors, axis, output_alloc);

  _return_fn = std::move(fn);
}

void KernelGenerator::visit(const ir::operation::Unpack &node)
{
  const auto input_index{node.getInputs().at(0)};

  const auto rank = _ctx.at(input_index).shape().rank();
  const auto axis = ops::getAxis(rank, node.param().axis, _current_op_seq_layout);

  assert(rank == 0 || (-rank <= axis && axis < rank));

  auto input_alloc = _tensor_builder->portableAt(input_index).get();

  std::vector<IPortableTensor *> output_tensors;
  for (auto &output_idx : node.getOutputs())
    output_tensors.emplace_back(_tensor_builder->portableAt(output_idx).get());

  auto fn = std::make_unique<ops::UnpackLayer>();

  uint32_t axis_resolved = (axis < 0 ? axis + rank : axis);

  fn->configure(input_alloc, axis_resolved, node.param().num, output_tensors);

  _return_fn = std::move(fn);
}

void KernelGenerator::visit(const ir::operation::Pad &node)
{
  const auto input_index{node.getInputs().at(ir::operation::Pad::Input::INPUT)};
  const auto pad_index{node.getInputs().at(ir::operation::Pad::Input::PAD)};
  const auto output_index{node.getOutputs().at(0)};
  assert(_ctx.at(pad_index).data());

  auto input = _tensor_builder->portableAt(input_index).get();
  auto output = _tensor_builder->portableAt(output_index).get();
  auto pad_rank = _ctx.at(pad_index).shape().dim(0);
  auto pad_base = reinterpret_cast<const int32_t *>(_ctx.at(pad_index).data()->base());

  auto fn = std::make_unique<ops::PadLayer>();

  fn->configure(input, output, pad_base, pad_rank);

  _return_fn = std::move(fn);
}

void KernelGenerator::visit(const ir::operation::Max &node)
{
  const auto ofm_index{node.getOutputs().at(0)};
  const auto lhs_index{node.getInputs().at(ir::operation::Max::Input::LHS)};
  const auto rhs_index{node.getInputs().at(ir::operation::Max::Input::RHS)};

  auto ofm_alloc = _tensor_builder->portableAt(ofm_index).get();
  auto lhs_alloc = _tensor_builder->portableAt(lhs_index).get();
  auto rhs_alloc = _tensor_builder->portableAt(rhs_index).get();

  auto fn = std::make_unique<ops::MaxLayer>();

  fn->configure(lhs_alloc, rhs_alloc, ofm_alloc);

  _return_fn = std::move(fn);
}

void KernelGenerator::visit(const ir::operation::Min &node)
{
  const auto ofm_index{node.getOutputs().at(0)};
  const auto lhs_index{node.getInputs().at(ir::operation::Min::Input::LHS)};
  const auto rhs_index{node.getInputs().at(ir::operation::Min::Input::RHS)};

  auto ofm_alloc = _tensor_builder->portableAt(ofm_index).get();
  auto lhs_alloc = _tensor_builder->portableAt(lhs_index).get();
  auto rhs_alloc = _tensor_builder->portableAt(rhs_index).get();

  auto fn = std::make_unique<ops::MinLayer>();

  fn->configure(lhs_alloc, rhs_alloc, ofm_alloc);

  _return_fn = std::move(fn);
}

void KernelGenerator::visit(const ir::operation::Cast &node)
{
  const auto ofm_index{node.getOutputs().at(0)};
  const auto ifm_index{node.getInputs().at(ir::operation::Cast::Input::INPUT)};

  auto ofm_alloc = _tensor_builder->portableAt(ofm_index).get();
  auto ifm_alloc = _tensor_builder->portableAt(ifm_index).get();

  auto fn = std::make_unique<ops::CastLayer>();

  fn->configure(ifm_alloc, ofm_alloc);

  _return_fn = std::move(fn);
}

void KernelGenerator::visit(const ir::operation::Transpose &node)
{
  const auto output_index{node.getOutputs().at(0)};
  const auto input_index{node.getInputs().at(ir::operation::Transpose::Input::INPUT)};

  auto output_alloc = _tensor_builder->portableAt(output_index).get();
  auto input_alloc = _tensor_builder->portableAt(input_index).get();

  auto fn = std::make_unique<ops::TransposeLayer>();

  fn->configure(input_alloc, output_alloc, node.param().perm);

  _return_fn = std::move(fn);
}

void KernelGenerator::visit(const ir::operation::Reduce &node)
{
  const auto output_index{node.getOutputs().at(0)};
  const auto input_index{node.getInputs().at(ir::operation::Reduce::Input::INPUT)};
  const auto axes_index{node.getInputs().at(ir::operation::Reduce::Input::AXES)};

  const auto keep_dims = node.param().keep_dims;
  auto output_alloc = _tensor_builder->portableAt(output_index).get();
  auto input_alloc = _tensor_builder->portableAt(input_index).get();
  auto axes_alloc = _tensor_builder->portableAt(axes_index).get();

  if (node.param().reduce_type == ir::operation::Reduce::ReduceType::MEAN)
  {
    auto fn = std::make_unique<ops::MeanLayer>();

    fn->configure(input_alloc, axes_alloc, output_alloc, keep_dims);

    _return_fn = std::move(fn);
  }
  else
  {
    auto fn = std::make_unique<ops::ReduceLayer>();

    const auto reduce_type = convertReduceType(node.param().reduce_type);
    fn->configure(input_alloc, axes_alloc, output_alloc, reduce_type, keep_dims);

    _return_fn = std::move(fn);
  }
}

void KernelGenerator::visit(const ir::operation::ReLU &node)
{
  const auto output_index{node.getOutputs().at(0)};
  const auto input_index{node.getInputs().at(0)};

  auto output_alloc = _tensor_builder->portableAt(output_index).get();
  auto input_alloc = _tensor_builder->portableAt(input_index).get();

  auto fn = std::make_unique<ops::ReLULayer>();

  fn->configure(input_alloc, output_alloc);

  _return_fn = std::move(fn);
}

void KernelGenerator::visit(const ir::operation::Select &node)
{
  const auto output_index{node.getOutputs().at(0)};
  const auto condition_index{node.getInputs().at(ir::operation::Select::Input::CONDITION)};
  const auto true_index{node.getInputs().at(ir::operation::Select::Input::INPUT_TRUE)};
  const auto false_index{node.getInputs().at(ir::operation::Select::Input::INPUT_FALSE)};

  auto output_alloc = _tensor_builder->portableAt(output_index).get();
  auto condition_alloc = _tensor_builder->portableAt(condition_index).get();
  auto true_alloc = _tensor_builder->portableAt(true_index).get();
  auto false_alloc = _tensor_builder->portableAt(false_index).get();

  auto fn = std::make_unique<ops::SelectLayer>();

  fn->configure(condition_alloc, true_alloc, false_alloc, output_alloc);

  _return_fn = std::move(fn);
}

void KernelGenerator::visit(const ir::operation::Slice &node)
{
  const auto output_index{node.getOutputs().at(0)};
  const auto input_index{node.getInputs().at(ir::operation::Slice::Input::INPUT)};
  const auto begins_index{node.getInputs().at(ir::operation::Slice::Input::BEGINS)};
  const auto sizes_index{node.getInputs().at(ir::operation::Slice::Input::SIZES)};

  auto output_alloc = _tensor_builder->portableAt(output_index).get();
  auto input_alloc = _tensor_builder->portableAt(input_index).get();
  auto begins_alloc = _tensor_builder->portableAt(begins_index).get();
  auto sizes_alloc = _tensor_builder->portableAt(sizes_index).get();

  auto fn = std::make_unique<ops::SliceLayer>();

  fn->configure(input_alloc, begins_alloc, sizes_alloc, output_alloc);

  _return_fn = std::move(fn);
}

void KernelGenerator::visit(const ir::operation::StridedSlice &node)
{
  const auto output_index{node.getOutputs().at(0)};
  const auto input_index{node.getInputs().at(ir::operation::StridedSlice::Input::INPUT)};
  const auto starts_index{node.getInputs().at(ir::operation::StridedSlice::Input::STARTS)};
  const auto ends_index{node.getInputs().at(ir::operation::StridedSlice::Input::ENDS)};
  const auto strides_index{node.getInputs().at(ir::operation::StridedSlice::Input::STRIDES)};

  auto output_alloc = _tensor_builder->portableAt(output_index).get();
  auto input_alloc = _tensor_builder->portableAt(input_index).get();
  auto starts_alloc = _tensor_builder->portableAt(starts_index).get();
  auto ends_alloc = _tensor_builder->portableAt(ends_index).get();
  auto strides_alloc = _tensor_builder->portableAt(strides_index).get();

  auto begin_mask = node.param().begin_mask;
  auto end_mask = node.param().end_mask;
  auto shrink_axis_mask = node.param().shrink_axis_mask;

  auto fn = std::make_unique<ops::StridedSliceLayer>();

  fn->configure(input_alloc, starts_alloc, ends_alloc, strides_alloc, output_alloc, begin_mask,
                end_mask, shrink_axis_mask);

  _return_fn = std::move(fn);
}

void KernelGenerator::visit(const ir::operation::Split &node)
{
  const auto num_splits = node.param().num_splits;
  assert(num_splits == static_cast<int>(node.getOutputs().size()));

  const auto input_idx{node.getInputs().at(ir::operation::Split::Input::INPUT)};
  const auto rank = _ctx.at(input_idx).shape().rank();
  const auto axis = ops::getAxis(rank, node.param().axis, _current_op_seq_layout);
  auto axis_resolved = axis < 0 ? axis + rank : axis;

  auto in_tensor = _tensor_builder->portableAt(input_idx).get();

  std::vector<IPortableTensor *> out_tensors;
  for (auto &output_idx : node.getOutputs())
    out_tensors.emplace_back(_tensor_builder->portableAt(output_idx).get());

  auto fn = std::make_unique<ops::SplitLayer>();

  fn->configure(in_tensor, num_splits, axis_resolved, out_tensors);

  _return_fn = std::move(fn);
}

void KernelGenerator::visit(const ir::operation::Abs &node)
{
  const auto ofm_index{node.getOutputs().at(0)};
  const auto ifm_index{node.getInputs().at(ir::operation::Abs::Input::INPUT)};

  auto ofm_alloc = _tensor_builder->portableAt(ofm_index).get();
  auto ifm_alloc = _tensor_builder->portableAt(ifm_index).get();

  auto fn = std::make_unique<ops::AbsLayer>();

  fn->configure(ifm_alloc, ofm_alloc);

  _return_fn = std::move(fn);
}

void KernelGenerator::visit(const ir::operation::Sin &node)
{
  const auto ofm_index{node.getOutputs().at(0)};
  const auto ifm_index{node.getInputs().at(ir::operation::Sin::Input::INPUT)};

  auto ofm_alloc = _tensor_builder->portableAt(ofm_index).get();
  auto ifm_alloc = _tensor_builder->portableAt(ifm_index).get();

  auto fn = std::make_unique<ops::SinLayer>();

  fn->configure(ifm_alloc, ofm_alloc);

  _return_fn = std::move(fn);
}

void KernelGenerator::visit(const ir::operation::Cos &node)
{
  const auto ofm_index{node.getOutputs().at(0)};
  const auto ifm_index{node.getInputs().at(ir::operation::Cos::Input::INPUT)};

  auto ofm_alloc = _tensor_builder->portableAt(ofm_index).get();
  auto ifm_alloc = _tensor_builder->portableAt(ifm_index).get();

  auto fn = std::make_unique<ops::CosLayer>();

  fn->configure(ifm_alloc, ofm_alloc);

  _return_fn = std::move(fn);
}

void KernelGenerator::visit(const ir::operation::RSQRT &node)
{
  const auto ofm_index{node.getOutputs().at(0)};
  const auto ifm_index{node.getInputs().at(ir::operation::RSQRT::Input::INPUT)};

  auto ofm_alloc = _tensor_builder->portableAt(ofm_index).get();
  auto ifm_alloc = _tensor_builder->portableAt(ifm_index).get();

  auto fn = std::make_unique<ops::RsqrtLayer>();

  fn->configure(ifm_alloc, ofm_alloc);

  _return_fn = std::move(fn);
}

void KernelGenerator::visit(const ir::operation::Shape &node)
{
  const auto ofm_index{node.getOutputs().at(0)};
  const auto ifm_index{node.getInputs().at(ir::operation::Shape::Input::INPUT)};

  auto ofm_alloc = _tensor_builder->portableAt(ofm_index).get();
  auto ifm_alloc = _tensor_builder->portableAt(ifm_index).get();

  auto fn = std::make_unique<ops::ShapeLayer>();

  fn->configure(ifm_alloc, ofm_alloc);

  _return_fn = std::move(fn);
}

void KernelGenerator::visit(const ir::operation::Reverse &node)
{
  const auto output_index{node.getOutputs().at(0)};
  const auto input_index{node.getInputs().at(ir::operation::Reverse::INPUT)};
  const auto axis_index{node.getInputs().at(ir::operation::Reverse::AXIS)};

  auto output_alloc = _tensor_builder->portableAt(output_index).get();
  auto input_alloc = _tensor_builder->portableAt(input_index).get();
  auto axis_alloc = _tensor_builder->portableAt(axis_index).get();

  auto fn = std::make_unique<ops::ReverseLayer>();

  fn->configure(input_alloc, axis_alloc, output_alloc);

  _return_fn = std::move(fn);
}

void KernelGenerator::visit(const ir::operation::Neg &node)
{
  const auto ofm_index{node.getOutputs().at(0)};
  const auto ifm_index{node.getInputs().at(ir::operation::Neg::Input::INPUT)};

  auto ofm_alloc = _tensor_builder->portableAt(ofm_index).get();
  auto ifm_alloc = _tensor_builder->portableAt(ifm_index).get();

  auto fn = std::make_unique<ops::NegLayer>();

  fn->configure(ifm_alloc, ofm_alloc);

  _return_fn = std::move(fn);
}

void KernelGenerator::visit(const ir::operation::ArgMax &node)
{
  const auto output_index{node.getOutputs().at(0)};
  const auto input_index{node.getInputs().at(ir::operation::ArgMax::INPUT)};

  const auto axis = node.param().axis;

  auto output_alloc = _tensor_builder->portableAt(output_index).get();
  auto input_alloc = _tensor_builder->portableAt(input_index).get();

  auto fn = std::make_unique<ops::ArgMinMaxLayer>();

  fn->configure(input_alloc, output_alloc, axis, /* is_arg_max */ true);

  _return_fn = std::move(fn);
}

void KernelGenerator::visit(const ir::operation::Pow &node)
{
  const auto output_index{node.getOutputs().at(0)};
  const auto lhs_index{node.getInputs().at(ir::operation::Pow::LHS)};
  const auto rhs_index{node.getInputs().at(ir::operation::Pow::RHS)};

  auto output_alloc = _tensor_builder->portableAt(output_index).get();
  auto lhs_alloc = _tensor_builder->portableAt(lhs_index).get();
  auto rhs_alloc = _tensor_builder->portableAt(rhs_index).get();

  auto fn = std::make_unique<ops::PowLayer>();

  fn->configure(lhs_alloc, rhs_alloc, ir::Activation::NONE, output_alloc);

  _return_fn = std::move(fn);
}

void KernelGenerator::visit(const ir::operation::Log &node)
{
  const auto ofm_index{node.getOutputs().at(0)};
  const auto ifm_index{node.getInputs().at(ir::operation::Log::Input::INPUT)};

  auto ofm_alloc = _tensor_builder->portableAt(ofm_index).get();
  auto ifm_alloc = _tensor_builder->portableAt(ifm_index).get();

  auto fn = std::make_unique<ops::LogLayer>();

  fn->configure(ifm_alloc, ofm_alloc);

  _return_fn = std::move(fn);
}

void KernelGenerator::visit(const ir::operation::Round &node)
{
  const auto output_index{node.getOutputs().at(0)};
  const auto input_index{node.getInputs().at(ir::operation::Round::INPUT)};

  auto output_alloc = _tensor_builder->portableAt(output_index).get();
  auto input_alloc = _tensor_builder->portableAt(input_index).get();

  auto fn = std::make_unique<ops::RoundLayer>();

  fn->configure(input_alloc, output_alloc);

  _return_fn = std::move(fn);
}

void KernelGenerator::visit(const ir::operation::LogicalNot &node)
{
  const auto output_index{node.getOutputs().at(0)};
  const auto input_index{node.getInputs().at(ir::operation::LogicalNot::INPUT)};

  auto output_alloc = _tensor_builder->portableAt(output_index).get();
  auto input_alloc = _tensor_builder->portableAt(input_index).get();

  auto fn = std::make_unique<ops::LogicalNotLayer>();

  fn->configure(input_alloc, output_alloc);

  _return_fn = std::move(fn);
}

void KernelGenerator::visit(const ir::operation::LogicalOr &node)
{
  const auto ofm_index{node.getOutputs().at(0)};
  const auto lhs_index{node.getInputs().at(0)};
  const auto rhs_index{node.getInputs().at(1)};

  auto ofm_alloc = _tensor_builder->portableAt(ofm_index).get();
  auto lhs_alloc = _tensor_builder->portableAt(lhs_index).get();
  auto rhs_alloc = _tensor_builder->portableAt(rhs_index).get();

  auto fn = std::make_unique<ops::LogicalOrLayer>();

  fn->configure(lhs_alloc, rhs_alloc, ofm_alloc);

  _return_fn = std::move(fn);
}

<<<<<<< HEAD
void KernelGenerator::visit(const ir::operation::L2Normalization &node)
{
  const auto output_index{node.getOutputs().at(0)};
  const auto input_index{node.getInputs().at(0)};

  auto output_alloc = _tensor_builder->portableAt(output_index).get();
  auto input_alloc = _tensor_builder->portableAt(input_index).get();

  auto fn = std::make_unique<ops::L2NormLayer>();

  fn->configure(input_alloc, output_alloc);

  _return_fn = std::move(fn);
}

void KernelGenerator::visit(const ir::operation::Mean &node)
{
  const auto output_index{node.getOutputs().at(0)};
  const auto input_index{node.getInputs().at(ir::operation::Mean::INPUT)};
  const auto axes_index{node.getInputs().at(ir::operation::Mean::AXES)};

  const auto keep_dims = node.param().keep_dims;
  auto output_alloc = _tensor_builder->portableAt(output_index).get();
  auto input_alloc = _tensor_builder->portableAt(input_index).get();
  auto axes_alloc = _tensor_builder->portableAt(axes_index).get();

  auto fn = std::make_unique<ops::MeanLayer>();

  fn->configure(input_alloc, axes_alloc, output_alloc, keep_dims);
  _return_fn = std::move(fn);
}

=======
>>>>>>> d55e2f45
void KernelGenerator::visit(const ir::operation::ZerosLike &node)
{
  const auto output_index{node.getOutputs().at(0)};
  const auto input_index{node.getInputs().at(ir::operation::ZerosLike::INPUT)};

  auto output_alloc = _tensor_builder->portableAt(output_index).get();
  auto input_alloc = _tensor_builder->portableAt(input_index).get();

  auto fn = std::make_unique<ops::ZerosLikeLayer>();

  fn->configure(input_alloc, output_alloc);
  _return_fn = std::move(fn);
}

void KernelGenerator::visit(const ir::operation::Range &node)
{
  const auto output_index{node.getOutputs().at(0)};
  const auto start_index{node.getInputs().at(ir::operation::Range::START)};
  const auto limit_index{node.getInputs().at(ir::operation::Range::LIMIT)};
  const auto delta_index{node.getInputs().at(ir::operation::Range::DELTA)};

  auto output_alloc = _tensor_builder->portableAt(output_index).get();
  auto start_alloc = _tensor_builder->portableAt(start_index).get();
  auto limit_alloc = _tensor_builder->portableAt(limit_index).get();
  auto delta_alloc = _tensor_builder->portableAt(delta_index).get();

  auto fn = std::make_unique<ops::RangeLayer>();

  fn->configure(start_alloc, limit_alloc, delta_alloc, output_alloc);
  _return_fn = std::move(fn);
}

void KernelGenerator::visit(const ir::operation::SquaredDifference &node)
{
  const auto ofm_index{node.getOutputs().at(0)};
  const auto lhs_index{node.getInputs().at(ir::operation::SquaredDifference::Input::LHS)};
  const auto rhs_index{node.getInputs().at(ir::operation::SquaredDifference::Input::RHS)};

  auto ofm_alloc = _tensor_builder->portableAt(ofm_index).get();
  auto lhs_alloc = _tensor_builder->portableAt(lhs_index).get();
  auto rhs_alloc = _tensor_builder->portableAt(rhs_index).get();

  auto fn = std::make_unique<ops::SqDiffLayer>();

  fn->configure(lhs_alloc, rhs_alloc, ofm_alloc);
  _return_fn = std::move(fn);
}

void KernelGenerator::visit(const ir::operation::Tile &node)
{
  const auto output_index{node.getOutputs().at(0)};
  const auto input_index{node.getInputs().at(ir::operation::Tile::INPUT)};
  const auto multiples_index{node.getInputs().at(ir::operation::Tile::MULTIPLES)};

  auto output_alloc = _tensor_builder->portableAt(output_index).get();
  auto input_alloc = _tensor_builder->portableAt(input_index).get();
  auto multiples_alloc = _tensor_builder->portableAt(multiples_index).get();

  auto fn = std::make_unique<ops::TileLayer>();

  fn->configure(input_alloc, multiples_alloc, output_alloc);
  _return_fn = std::move(fn);
}

void KernelGenerator::visit(const ir::operation::MatrixBandPart &node)
{
  const auto output_index{node.getOutputs().at(0)};
  const auto input_index{node.getInputs().at(ir::operation::MatrixBandPart::INPUT)};
  const auto num_lower_index{node.getInputs().at(ir::operation::MatrixBandPart::NUM_LOWER_DIAG)};
  const auto num_upper_index{node.getInputs().at(ir::operation::MatrixBandPart::NUM_UPPER_DIAG)};

  auto output_alloc = _tensor_builder->portableAt(output_index).get();
  auto input_alloc = _tensor_builder->portableAt(input_index).get();
  auto num_lower_alloc = _tensor_builder->portableAt(num_lower_index).get();
  auto num_upper_alloc = _tensor_builder->portableAt(num_upper_index).get();

  auto fn = std::make_unique<ops::MatrixBandPartLayer>();

  fn->configure(input_alloc, num_lower_alloc, num_upper_alloc, output_alloc);
  _return_fn = std::move(fn);
}

void KernelGenerator::visit(const ir::operation::BatchMatMul &node)
{
  const auto output_index{node.getOutputs().at(0)};
  const auto lhs_index{node.getInputs().at(ir::operation::BatchMatMul::LHS)};
  const auto rhs_index{node.getInputs().at(ir::operation::BatchMatMul::RHS)};

  auto output_alloc = _tensor_builder->portableAt(output_index).get();
  auto lhs_alloc = _tensor_builder->portableAt(lhs_index).get();
  auto rhs_alloc = _tensor_builder->portableAt(rhs_index).get();

  const auto adj_x = node.param().adj_x;
  const auto adj_y = node.param().adj_y;

  auto fn = std::make_unique<ops::BatchMatMulLayer>();

  fn->configure(lhs_alloc, rhs_alloc, adj_x, adj_y, output_alloc);
  _return_fn = std::move(fn);
}

void KernelGenerator::visit(const ir::operation::BroadcastTo &node)
{
  const auto output_index{node.getOutputs().at(0)};
  const auto input_index{node.getInputs().at(ir::operation::BroadcastTo::INPUT)};
  const auto shape_index{node.getInputs().at(ir::operation::BroadcastTo::SHAPE)};

  auto output_alloc = _tensor_builder->portableAt(output_index).get();
  auto input_alloc = _tensor_builder->portableAt(input_index).get();
  auto shape_alloc = _tensor_builder->portableAt(shape_index).get();

  auto fn = std::make_unique<ops::BroadcastToLayer>();

  fn->configure(input_alloc, shape_alloc, output_alloc);

  _return_fn = std::move(fn);
}

void KernelGenerator::visit(const ir::operation::FusedBatchNorm &node)
{
  const auto ofm_index{node.getOutputs().at(0)};

  auto output_alloc = _tensor_builder->portableAt(ofm_index).get();
  std::vector<const IPortableTensor *> input_allocs;
  for (auto &ifm_idx : node.getInputs())
    input_allocs.emplace_back(_tensor_builder->portableAt(ifm_idx).get());

  const auto epsilon = node.param().epsilon;
  const auto is_training = node.param().is_training;
  const auto data_format = node.param().data_format;

  auto fn = std::make_unique<ops::FusedBatchNormLayer>();

  fn->configure(input_allocs, epsilon, is_training, data_format, output_alloc);

  _return_fn = std::move(fn);
}

void KernelGenerator::visit(const ir::operation::LogSoftmax &node)
{
  const auto output_index{node.getOutputs().at(0)};
  const auto input_index{node.getInputs().at(ir::operation::LogSoftmax::Input::INPUT)};

  const auto beta = node.param().beta;
  const auto axis = node.param().axis;

  auto output_alloc = _tensor_builder->at(output_index).get();
  auto input_alloc = _tensor_builder->at(input_index).get();

  auto fn = std::make_unique<ops::LogSoftMaxLayer>();

  fn->configure(input_alloc, beta, axis, output_alloc);

  _return_fn = std::move(fn);
}

} // namespace cpu
} // namespace backend
} // namespace onert<|MERGE_RESOLUTION|>--- conflicted
+++ resolved
@@ -1154,7 +1154,6 @@
   _return_fn = std::move(fn);
 }
 
-<<<<<<< HEAD
 void KernelGenerator::visit(const ir::operation::L2Normalization &node)
 {
   const auto output_index{node.getOutputs().at(0)};
@@ -1170,25 +1169,6 @@
   _return_fn = std::move(fn);
 }
 
-void KernelGenerator::visit(const ir::operation::Mean &node)
-{
-  const auto output_index{node.getOutputs().at(0)};
-  const auto input_index{node.getInputs().at(ir::operation::Mean::INPUT)};
-  const auto axes_index{node.getInputs().at(ir::operation::Mean::AXES)};
-
-  const auto keep_dims = node.param().keep_dims;
-  auto output_alloc = _tensor_builder->portableAt(output_index).get();
-  auto input_alloc = _tensor_builder->portableAt(input_index).get();
-  auto axes_alloc = _tensor_builder->portableAt(axes_index).get();
-
-  auto fn = std::make_unique<ops::MeanLayer>();
-
-  fn->configure(input_alloc, axes_alloc, output_alloc, keep_dims);
-  _return_fn = std::move(fn);
-}
-
-=======
->>>>>>> d55e2f45
 void KernelGenerator::visit(const ir::operation::ZerosLike &node)
 {
   const auto output_index{node.getOutputs().at(0)};
