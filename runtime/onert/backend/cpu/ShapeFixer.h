/*
 * Copyright (c) 2020 Samsung Electronics Co., Ltd. All Rights Reserved
 *
 * Licensed under the Apache License, Version 2.0 (the "License");
 * you may not use this file except in compliance with the License.
 * You may obtain a copy of the License at
 *
 *      http://www.apache.org/licenses/LICENSE-2.0
 *
 * Unless required by applicable law or agreed to in writing, software
 * distributed under the License is distributed on an "AS IS" BASIS,
 * WITHOUT WARRANTIES OR CONDITIONS OF ANY KIND, either express or implied.
 * See the License for the specific language governing permissions and
 * limitations under the License.
 */

#ifndef __ONERT_BACKEND_CPU_SHAPE_FIXER_H__
#define __ONERT_BACKEND_CPU_SHAPE_FIXER_H__

#include "TensorBuilder.h"
#include "operand/Tensor.h"

#include <backend/IShapeFixer.h>
#include <ir/Operands.h>

namespace onert
{
namespace backend
{
namespace cpu
{

class ShapeFixer : public IShapeFixer
{
public:
  ShapeFixer(const ir::Operands &ctx);

  void visit(const ir::operation::Comparison &) override;
  void visit(const ir::operation::Conv2D &) override;
  void visit(const ir::operation::DepthwiseConv2D &) override;
  void visit(const ir::operation::MaxPool2D &) override;
  void visit(const ir::operation::AvgPool2D &) override;
  void visit(const ir::operation::Concat &) override;
  void visit(const ir::operation::FullyConnected &) override;
  void visit(const ir::operation::Reshape &) override;
  void visit(const ir::operation::Squeeze &) override;
  void visit(const ir::operation::Softmax &) override;
  void visit(const ir::operation::Add &) override;
  void visit(const ir::operation::Gather &) override;
  void visit(const ir::operation::Sub &) override;
  void visit(const ir::operation::Mul &) override;
  void visit(const ir::operation::Div &) override;
  void visit(const ir::operation::Permute &) override;
  void visit(const ir::operation::Custom &) override;
  void visit(const ir::operation::Exp &) override;
  void visit(const ir::operation::ExpandDims &) override;
  void visit(const ir::operation::Logistic &) override;
  void visit(const ir::operation::Pad &) override;
  void visit(const ir::operation::Max &) override;
  void visit(const ir::operation::Min &) override;
  void visit(const ir::operation::Tanh &) override;
  void visit(const ir::operation::Pack &) override;
  void visit(const ir::operation::Unpack &) override;
  void visit(const ir::operation::OneHot &) override;
  void visit(const ir::operation::Cast &) override;
  void visit(const ir::operation::Transpose &) override;
  void visit(const ir::operation::ReduceSum &) override;
  void visit(const ir::operation::ReduceMax &) override;
  void visit(const ir::operation::ReduceMin &) override;
  void visit(const ir::operation::Slice &) override;
  void visit(const ir::operation::StridedSlice &) override;
  void visit(const ir::operation::Split &) override;
  void visit(const ir::operation::Abs &) override;
  void visit(const ir::operation::Sin &) override;
  void visit(const ir::operation::RSQRT &) override;
  void visit(const ir::operation::Shape &) override;
  void visit(const ir::operation::ReduceProd &) override;
  void visit(const ir::operation::Neg &) override;
  void visit(const ir::operation::ArgMax &) override;
<<<<<<< HEAD
  void visit(const ir::operation::Mean &) override;
=======
  void visit(const ir::operation::Log &) override;
  void visit(const ir::operation::Round &) override;
  void visit(const ir::operation::Pow &) override;
>>>>>>> 1c7096f3

private:
  const ir::Operands &_ctx;
};

} // namespace cpu
} // namespace backend
} // namespace onert

#endif // __ONERT_BACKEND_CPU_SHAPE_FIXER_H__<|MERGE_RESOLUTION|>--- conflicted
+++ resolved
@@ -77,13 +77,10 @@
   void visit(const ir::operation::ReduceProd &) override;
   void visit(const ir::operation::Neg &) override;
   void visit(const ir::operation::ArgMax &) override;
-<<<<<<< HEAD
   void visit(const ir::operation::Mean &) override;
-=======
   void visit(const ir::operation::Log &) override;
   void visit(const ir::operation::Round &) override;
   void visit(const ir::operation::Pow &) override;
->>>>>>> 1c7096f3
 
 private:
   const ir::Operands &_ctx;
