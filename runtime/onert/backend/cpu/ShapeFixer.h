/*
 * Copyright (c) 2020 Samsung Electronics Co., Ltd. All Rights Reserved
 *
 * Licensed under the Apache License, Version 2.0 (the "License");
 * you may not use this file except in compliance with the License.
 * You may obtain a copy of the License at
 *
 *      http://www.apache.org/licenses/LICENSE-2.0
 *
 * Unless required by applicable law or agreed to in writing, software
 * distributed under the License is distributed on an "AS IS" BASIS,
 * WITHOUT WARRANTIES OR CONDITIONS OF ANY KIND, either express or implied.
 * See the License for the specific language governing permissions and
 * limitations under the License.
 */

#ifndef __ONERT_BACKEND_CPU_SHAPE_FIXER_H__
#define __ONERT_BACKEND_CPU_SHAPE_FIXER_H__

#include "TensorBuilder.h"
#include "operand/Tensor.h"

#include <backend/IShapeFixer.h>
#include <ir/Operands.h>

namespace onert
{
namespace backend
{
namespace cpu
{

class ShapeFixer : public IShapeFixer
{
public:
  ShapeFixer(const ir::Operands &ctx);

  void visit(const ir::operation::Comparison &) override;
  void visit(const ir::operation::Conv2D &) override;
  void visit(const ir::operation::DepthwiseConv2D &) override;
  void visit(const ir::operation::MaxPool2D &) override;
  void visit(const ir::operation::AvgPool2D &) override;
  void visit(const ir::operation::Concat &) override;
  void visit(const ir::operation::Fill &) override;
  void visit(const ir::operation::FullyConnected &) override;
  void visit(const ir::operation::Reshape &) override;
  void visit(const ir::operation::Squeeze &) override;
  void visit(const ir::operation::Softmax &) override;
  void visit(const ir::operation::Add &) override;
  void visit(const ir::operation::Gather &) override;
  void visit(const ir::operation::Sub &) override;
  void visit(const ir::operation::Mul &) override;
  void visit(const ir::operation::Div &) override;
  void visit(const ir::operation::Permute &) override;
  void visit(const ir::operation::Custom &) override;
  void visit(const ir::operation::Exp &) override;
  void visit(const ir::operation::ExpandDims &) override;
  void visit(const ir::operation::Logistic &) override;
  void visit(const ir::operation::Pad &) override;
  void visit(const ir::operation::Max &) override;
  void visit(const ir::operation::Min &) override;
  void visit(const ir::operation::Tanh &) override;
  void visit(const ir::operation::Pack &) override;
  void visit(const ir::operation::Unpack &) override;
  void visit(const ir::operation::OneHot &) override;
  void visit(const ir::operation::Cast &) override;
  void visit(const ir::operation::Transpose &) override;
  void visit(const ir::operation::ReduceSum &) override;
  void visit(const ir::operation::ReduceMax &) override;
  void visit(const ir::operation::ReduceMin &) override;
  void visit(const ir::operation::Select &) override;
  void visit(const ir::operation::Slice &) override;
  void visit(const ir::operation::StridedSlice &) override;
  void visit(const ir::operation::Split &) override;
  void visit(const ir::operation::Abs &) override;
  void visit(const ir::operation::Cos &) override;
  void visit(const ir::operation::Sin &) override;
  void visit(const ir::operation::RSQRT &) override;
  void visit(const ir::operation::Shape &) override;
  void visit(const ir::operation::ReduceProd &) override;
  void visit(const ir::operation::Reverse &) override;
  void visit(const ir::operation::Neg &) override;
  void visit(const ir::operation::ArgMax &) override;
  void visit(const ir::operation::Mean &) override;
  void visit(const ir::operation::Log &) override;
  void visit(const ir::operation::Round &) override;
  void visit(const ir::operation::Pow &) override;
  void visit(const ir::operation::LogicalNot &) override;
<<<<<<< HEAD
  void visit(const ir::operation::ZerosLike &) override;
=======
  void visit(const ir::operation::LogicalOr &) override;
>>>>>>> c1af45b9

private:
  const ir::Operands &_ctx;
};

} // namespace cpu
} // namespace backend
} // namespace onert

#endif // __ONERT_BACKEND_CPU_SHAPE_FIXER_H__<|MERGE_RESOLUTION|>--- conflicted
+++ resolved
@@ -86,11 +86,8 @@
   void visit(const ir::operation::Round &) override;
   void visit(const ir::operation::Pow &) override;
   void visit(const ir::operation::LogicalNot &) override;
-<<<<<<< HEAD
   void visit(const ir::operation::ZerosLike &) override;
-=======
   void visit(const ir::operation::LogicalOr &) override;
->>>>>>> c1af45b9
 
 private:
   const ir::Operands &_ctx;
