/*
 * Copyright (c) 2020 Samsung Electronics Co., Ltd. All Rights Reserved
 *
 * Licensed under the Apache License, Version 2.0 (the "License");
 * you may not use this file except in compliance with the License.
 * You may obtain a copy of the License at
 *
 *      http://www.apache.org/licenses/LICENSE-2.0
 *
 * Unless required by applicable law or agreed to in writing, software
 * distributed under the License is distributed on an "AS IS" BASIS,
 * WITHOUT WARRANTIES OR CONDITIONS OF ANY KIND, either express or implied.
 * See the License for the specific language governing permissions and
 * limitations under the License.
 */

#ifndef __ONERT_BACKEND_CPU_OPS_COMPARELAYER_H__
#define __ONERT_BACKEND_CPU_OPS_COMPARELAYER_H__

#include <backend/IPortableTensor.h>

#include <exec/IFunction.h>
#include <ir/operation/Comparison.h>

namespace onert
{
namespace backend
{
namespace cpu
{
namespace ops
{

class CompareLayer : public ::onert::exec::IFunction
{
public:
  CompareLayer();

public:
<<<<<<< HEAD
  void configure(const Tensor *lhs, const Tensor *rhs,
                 const ir::operation::Comparison::ComparisonType op_type, Tensor *output);
=======
  void compareQuant8();

  void configure(const IPortableTensor *lhs, const IPortableTensor *rhs,
                 const ir::operation::Comparison::ComparisonType op_type, IPortableTensor *output);
>>>>>>> 7fc3a430

  void run();

private:
  const IPortableTensor *_lhs;
  const IPortableTensor *_rhs;
  IPortableTensor *_output;
  ir::operation::Comparison::ComparisonType _op_type;
};

} // namespace ops
} // namespace cpu
} // namespace backend
} // namespace onert

#endif // __ONERT_BACKEND_CPU_OPS_COMPARELAYER_H__<|MERGE_RESOLUTION|>--- conflicted
+++ resolved
@@ -37,15 +37,8 @@
   CompareLayer();
 
 public:
-<<<<<<< HEAD
-  void configure(const Tensor *lhs, const Tensor *rhs,
-                 const ir::operation::Comparison::ComparisonType op_type, Tensor *output);
-=======
-  void compareQuant8();
-
   void configure(const IPortableTensor *lhs, const IPortableTensor *rhs,
                  const ir::operation::Comparison::ComparisonType op_type, IPortableTensor *output);
->>>>>>> 7fc3a430
 
   void run();
 
