--- conflicted
+++ resolved
@@ -34,58 +34,27 @@
   // DO NOTHING
 }
 
-<<<<<<< HEAD
-template <typename T> void SplitLayer::splitGeneric(void)
-=======
-template <typename T> void SplitLayer::split()
->>>>>>> 6fab873b
+template <typename T> void SplitLayer::split(void)
 {
   nnfw::cker::SplitParams op_params;
   op_params.axis = _axis;
   op_params.num_split = _num_splits;
 
-<<<<<<< HEAD
-=======
-  std::vector<nnfw::cker::Shape *> outputDimsPtr;
-  std::vector<nnfw::cker::Shape> outputDims;
-  outputDimsPtr.reserve(_num_splits);
-  outputDims.reserve(_num_splits);
-
-  for (uint32_t i = 0; i < _num_splits; i++)
-  {
-    outputDims.push_back(getTensorShape(_outputs[i]));
-    outputDimsPtr.push_back(&outputDims[i]);
-  }
-
->>>>>>> 6fab873b
   std::vector<T *> outputPtrs;
 
   for (const auto output : _outputs)
   {
-<<<<<<< HEAD
-    outputPtrs.emplace_back(reinterpret_cast<T *>(output->buffer()));
-  }
-
-=======
     assert(output->total_size() == sizeOfData(output->data_type(), output->getShape().dims()));
     outputPtrs.emplace_back(reinterpret_cast<T *>(output->buffer()));
   }
 
   assert(_input->total_size() == sizeOfData(_input->data_type(), _input->getShape().dims()));
->>>>>>> 6fab873b
   nnfw::cker::Split<T>(op_params, getTensorShape(_input), reinterpret_cast<T *>(_input->buffer()),
                        getTensorShape(_outputs[0]), outputPtrs.data());
 }
 
-<<<<<<< HEAD
-void SplitLayer::configure(const Tensor *input, uint16_t num_splits, int16_t axis,
-                           std::vector<Tensor *> &outputs)
-=======
-void SplitLayer::splitQuant8() { throw std::runtime_error{"Split: NYI quant8 type"}; }
-
 void SplitLayer::configure(const IPortableTensor *input, uint16_t num_splits, int16_t axis,
                            std::vector<IPortableTensor *> &outputs)
->>>>>>> 6fab873b
 {
   assert(input != nullptr);
 
@@ -99,15 +68,11 @@
 {
   if (_input->data_type() == OperandType::FLOAT32)
   {
-<<<<<<< HEAD
-    splitGeneric<float>();
-=======
     split<float>();
->>>>>>> 6fab873b
   }
   else if (_input->data_type() == OperandType::QUANT_UINT8_ASYMM)
   {
-    splitGeneric<uint8_t>();
+    split<uint8_t>();
   }
   else if (_input->data_type() == OperandType::INT32)
   {
