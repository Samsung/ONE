--- conflicted
+++ resolved
@@ -36,14 +36,7 @@
   SplitLayer();
 
 public:
-<<<<<<< HEAD
-  // void splitFloat32();
-=======
-  template <typename T> void split();
->>>>>>> 6fab873b
-
-  // void splitQuant8();
-  template <typename T> void splitGeneric(void);
+  template <typename T> void split(void);
 
   void configure(const IPortableTensor *input, uint16_t num_splits, int16_t axis,
                  std::vector<IPortableTensor *> &outputs);
