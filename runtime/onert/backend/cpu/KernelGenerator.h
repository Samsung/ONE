/*
 * Copyright (c) 2020 Samsung Electronics Co., Ltd. All Rights Reserved
 *
 * Licensed under the Apache License, Version 2.0 (the "License");
 * you may not use this file except in compliance with the License.
 * You may obtain a copy of the License at
 *
 *      http://www.apache.org/licenses/LICENSE-2.0
 *
 * Unless required by applicable law or agreed to in writing, software
 * distributed under the License is distributed on an "AS IS" BASIS,
 * WITHOUT WARRANTIES OR CONDITIONS OF ANY KIND, either express or implied.
 * See the License for the specific language governing permissions and
 * limitations under the License.
 */

#ifndef __ONERT_BACKEND_CPU_KERNEL_GENERATOR_H__
#define __ONERT_BACKEND_CPU_KERNEL_GENERATOR_H__

#include "TensorBuilder.h"
#include "operand/Tensor.h"

#include <backend/CustomKernelBuilder.h>
#include <backend/IKernelGenerator.h>
#include <ir/Operands.h>

namespace onert
{
namespace backend
{
namespace cpu
{

class KernelGenerator : public IKernelGenerator
{
public:
  KernelGenerator(const ir::Operands &ctx, const std::shared_ptr<TensorBuilder> &tensor_builder,
                  const std::shared_ptr<custom::IKernelBuilder> &kernel_builder);

  using IKernelGenerator::visit;

  void visit(const ir::OpSequence &) override;
  void visit(const ir::operation::Conv2D &) override;
  void visit(const ir::operation::DepthwiseConv2D &) override;
  void visit(const ir::operation::MaxPool2D &) override;
  void visit(const ir::operation::AvgPool2D &) override;
  void visit(const ir::operation::Concat &) override;
  void visit(const ir::operation::Fill &) override;
  void visit(const ir::operation::FullyConnected &) override;
  void visit(const ir::operation::Reshape &) override;
  void visit(const ir::operation::Squeeze &) override;
  void visit(const ir::operation::Softmax &) override;
  void visit(const ir::operation::Comparison &) override;
  void visit(const ir::operation::Add &) override;
  void visit(const ir::operation::Sub &) override;
  void visit(const ir::operation::Mul &) override;
  void visit(const ir::operation::Div &) override;
  void visit(const ir::operation::Permute &) override;
  void visit(const ir::operation::Gather &) override;
  void visit(const ir::operation::Custom &node) override;
  void visit(const ir::operation::Exp &) override;
  void visit(const ir::operation::ExpandDims &) override;
  void visit(const ir::operation::Logistic &) override;
  void visit(const ir::operation::Pad &) override;
  void visit(const ir::operation::Max &) override;
  void visit(const ir::operation::Min &) override;
  void visit(const ir::operation::Tanh &) override;
  void visit(const ir::operation::Pack &) override;
  void visit(const ir::operation::Unpack &) override;
  void visit(const ir::operation::OneHot &) override;
  void visit(const ir::operation::Cast &) override;
  void visit(const ir::operation::Transpose &) override;
  void visit(const ir::operation::ReduceSum &) override;
  void visit(const ir::operation::ReduceAny &) override;
  void visit(const ir::operation::ReduceMax &) override;
  void visit(const ir::operation::ReduceMin &) override;
  void visit(const ir::operation::Select &) override;
  void visit(const ir::operation::Slice &) override;
  void visit(const ir::operation::StridedSlice &) override;
  void visit(const ir::operation::Split &) override;
  void visit(const ir::operation::Abs &) override;
  void visit(const ir::operation::Cos &) override;
  void visit(const ir::operation::Sin &) override;
  void visit(const ir::operation::RSQRT &) override;
  void visit(const ir::operation::Shape &) override;
  void visit(const ir::operation::ReduceProd &) override;
  void visit(const ir::operation::Reverse &) override;
  void visit(const ir::operation::Neg &) override;
  void visit(const ir::operation::ArgMax &) override;
  void visit(const ir::operation::Mean &) override;
  void visit(const ir::operation::Log &) override;
  void visit(const ir::operation::Round &) override;
  void visit(const ir::operation::Pow &) override;
  void visit(const ir::operation::LogicalNot &) override;
  void visit(const ir::operation::ZerosLike &) override;
<<<<<<< HEAD
  void visit(const ir::operation::SquaredDifference &) override;
=======
  void visit(const ir::operation::Tile &) override;
>>>>>>> ba384c20

private:
  const ir::Operands &_ctx;
  std::shared_ptr<TensorBuilder> _tensor_builder;
  std::shared_ptr<backend::custom::IKernelBuilder> _kernel_builder;
  ir::Layout _current_op_seq_layout;
};

} // namespace cpu
} // namespace backend
} // namespace onert

#endif // __ONERT_BACKEND_CPU_KERNEL_GENERATOR_H__<|MERGE_RESOLUTION|>--- conflicted
+++ resolved
@@ -93,11 +93,8 @@
   void visit(const ir::operation::Pow &) override;
   void visit(const ir::operation::LogicalNot &) override;
   void visit(const ir::operation::ZerosLike &) override;
-<<<<<<< HEAD
   void visit(const ir::operation::SquaredDifference &) override;
-=======
   void visit(const ir::operation::Tile &) override;
->>>>>>> ba384c20
 
 private:
   const ir::Operands &_ctx;
