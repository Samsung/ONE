--- conflicted
+++ resolved
@@ -144,11 +144,8 @@
   void loadRound(const Operator *op, ir::Graph &subg);
   void loadPow(const Operator *op, ir::Graph &subg);
   void loadLogicalNot(const Operator *op, ir::Graph &subg);
-<<<<<<< HEAD
   void loadZerosLike(const Operator *op, ir::Graph &subg);
-=======
   void loadLogicalOr(const Operator *op, ir::Graph &subg);
->>>>>>> c1af45b9
 
 protected:
   // Buffer for loading (if needed)
@@ -1415,22 +1412,26 @@
 }
 
 template <typename LoaderDomain, typename SpecificLoader>
-<<<<<<< HEAD
 void BaseLoader<LoaderDomain, SpecificLoader>::loadZerosLike(const Operator *op, ir::Graph &subg)
-=======
+{
+  ir::OperandIndexSequence inputs;
+  ir::OperandIndexSequence outputs;
+
+  loadOperationIO(op, inputs, outputs);
+
+  std::unique_ptr<ir::Operation> new_op(new ir::operation::ZerosLike(inputs, outputs));
+  subg.addOperation(std::move(new_op));
+}
+
+template <typename LoaderDomain, typename SpecificLoader>
 void BaseLoader<LoaderDomain, SpecificLoader>::loadLogicalOr(const Operator *op, ir::Graph &subg)
->>>>>>> c1af45b9
-{
-  ir::OperandIndexSequence inputs;
-  ir::OperandIndexSequence outputs;
-
-  loadOperationIO(op, inputs, outputs);
-
-<<<<<<< HEAD
-  std::unique_ptr<ir::Operation> new_op(new ir::operation::ZerosLike(inputs, outputs));
-=======
+{
+  ir::OperandIndexSequence inputs;
+  ir::OperandIndexSequence outputs;
+
+  loadOperationIO(op, inputs, outputs);
+
   std::unique_ptr<ir::Operation> new_op(new ir::operation::LogicalOr(inputs, outputs));
->>>>>>> c1af45b9
   subg.addOperation(std::move(new_op));
 }
 
