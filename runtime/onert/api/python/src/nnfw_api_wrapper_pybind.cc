/*
 * Copyright (c) 2023 Samsung Electronics Co., Ltd. All Rights Reserved
 *
 * Licensed under the Apache License, Version 2.0 (the "License");
 * you may not use this file except in compliance with the License.
 * You may obtain a copy of the License at
 *
 *      http://www.apache.org/licenses/LICENSE-2.0
 *
 * Unless required by applicable law or agreed to in writing, software
 * distributed under the License is distributed on an "AS IS" BASIS,
 * WITHOUT WARRANTIES OR CONDITIONS OF ANY KIND, either express or implied.
 * See the License for the specific language governing permissions and
 * limitations under the License.
 */

#include "nnfw_api_wrapper.h"

namespace py = pybind11;

PYBIND11_MODULE(libnnfw_api_pybind, m)
{
  m.doc() = "nnfw python plugin";

  py::class_<tensorinfo>(m, "tensorinfo", "tensorinfo describes the type and shape of tensors")
    .def(py::init<>(), "The constructor of tensorinfo")
    .def_readwrite("dtype", &tensorinfo::dtype, "The data type")
    .def_readwrite("rank", &tensorinfo::rank, "The number of dimensions (rank)")
    .def_property(
      "dims", [](const tensorinfo &ti) { return get_dims(ti); },
      [](tensorinfo &ti, const py::list &dims_list) { set_dims(ti, dims_list); },
      "The dimension of tensor. Maximum rank is 6 (NNFW_MAX_RANK).");

  py::class_<NNFW_SESSION>(m, "nnfw_session")
    .def(
      py::init<const char *, const char *>(), py::arg("package_file_path"), py::arg("backends"),
      "Create a new session instance, load model from nnpackage file or directory, "
      "set available backends and prepare session to be ready for inference\n"
      "Parameters:\n"
      "\tpackage_file_path (str): Path to the nnpackage file or unzipped directory to be loaded\n"
      "\tbackends (str): Available backends on which nnfw uses\n"
      "\t\tMultiple backends can be set and they must be separated by a semicolon "
      "(ex: \"acl_cl;cpu\")\n"
      "\t\tAmong the multiple backends, the 1st element is used as the default backend.")
<<<<<<< HEAD
    // TODO: re-enable when proper bindings are added
    // .def(
    //   py::init<const char *, const char *, const char *>(), py::arg("package_file_path"),
    //   py::arg("op"), py::arg("backends"),
    //   "Create a new session instance, load model from nnpackage file or directory, "
    //   "set the operation's backend and prepare session to be ready for inference\n"
    //   "Parameters:\n"
    //   "\tpackage_file_path (str): Path to the nnpackage file or unzipped directory to be
    //   loaded\n"
    //   "\top (str): operation to be set\n"
    //   "\tbackends (str): Bakcend on which operation run")
=======
>>>>>>> a043b3c8
    .def("set_input_tensorinfo", &NNFW_SESSION::set_input_tensorinfo, py::arg("index"),
         py::arg("tensor_info"),
         "Set input model's tensor info for resizing.\n"
         "Parameters:\n"
         "\tindex (int): Index of input to be set (0-indexed)\n"
         "\ttensor_info (tensorinfo): Tensor info to be set")
    .def("run", &NNFW_SESSION::run, "Run inference")
    .def("run_async", &NNFW_SESSION::run_async, "Run inference asynchronously")
    .def("await", &NNFW_SESSION::await, "Wait for asynchronous run to finish")
    .def(
      "set_input",
      [](NNFW_SESSION &session, uint32_t index, py::array_t<float> &buffer) {
        session.set_input<float>(index, buffer);
      },
      py::arg("index"), py::arg("buffer"),
      "Set input buffer\n"
      "Parameters:\n"
      "\tindex (int): Index of input to be set (0-indexed)\n"
      "\tbuffer (numpy): Raw buffer for input")
    .def(
      "set_input",
      [](NNFW_SESSION &session, uint32_t index, py::array_t<int> &buffer) {
        session.set_input<int>(index, buffer);
      },
      py::arg("index"), py::arg("buffer"),
      "Set input buffer\n"
      "Parameters:\n"
      "\tindex (int): Index of input to be set (0-indexed)\n"
      "\tbuffer (numpy): Raw buffer for input")
    .def(
      "set_input",
      [](NNFW_SESSION &session, uint32_t index, py::array_t<uint8_t> &buffer) {
        session.set_input<uint8_t>(index, buffer);
      },
      py::arg("index"), py::arg("buffer"),
      "Set input buffer\n"
      "Parameters:\n"
      "\tindex (int): Index of input to be set (0-indexed)\n"
      "\tbuffer (numpy): Raw buffer for input")
    .def(
      "set_input",
      [](NNFW_SESSION &session, uint32_t index, py::array_t<bool> &buffer) {
        session.set_input<bool>(index, buffer);
      },
      py::arg("index"), py::arg("buffer"),
      "Set input buffer\n"
      "Parameters:\n"
      "\tindex (int): Index of input to be set (0-indexed)\n"
      "\tbuffer (numpy): Raw buffer for input")
    .def(
      "set_input",
      [](NNFW_SESSION &session, uint32_t index, py::array_t<int64_t> &buffer) {
        session.set_input<int64_t>(index, buffer);
      },
      py::arg("index"), py::arg("buffer"),
      "Set input buffer\n"
      "Parameters:\n"
      "\tindex (int): Index of input to be set (0-indexed)\n"
      "\tbuffer (numpy): Raw buffer for input")
    .def(
      "set_input",
      [](NNFW_SESSION &session, uint32_t index, py::array_t<int8_t> &buffer) {
        session.set_input<int8_t>(index, buffer);
      },
      py::arg("index"), py::arg("buffer"),
      "Set input buffer\n"
      "Parameters:\n"
      "\tindex (int): Index of input to be set (0-indexed)\n"
      "\tbuffer (numpy): Raw buffer for input")
    .def(
      "set_input",
      [](NNFW_SESSION &session, uint32_t index, py::array_t<int16_t> &buffer) {
        session.set_input<int16_t>(index, buffer);
      },
      py::arg("index"), py::arg("buffer"),
      "Set input buffer\n"
      "Parameters:\n"
      "\tindex (int): Index of input to be set (0-indexed)\n"
      "\tbuffer (numpy): Raw buffer for input")
    .def(
      "set_output",
      [](NNFW_SESSION &session, uint32_t index, py::array_t<float> &buffer) {
        session.set_output<float>(index, buffer);
      },
      py::arg("index"), py::arg("buffer"),
      "Set output buffer\n"
      "Parameters:\n"
      "\tindex (int): Index of output to be set (0-indexed)\n"
      "\tbuffer (numpy): Raw buffer for output")
    .def(
      "set_output",
      [](NNFW_SESSION &session, uint32_t index, py::array_t<int> &buffer) {
        session.set_output<int>(index, buffer);
      },
      py::arg("index"), py::arg("buffer"),
      "Set output buffer\n"
      "Parameters:\n"
      "\tindex (int): Index of output to be set (0-indexed)\n"
      "\tbuffer (numpy): Raw buffer for output")
    .def(
      "set_output",
      [](NNFW_SESSION &session, uint32_t index, py::array_t<uint8_t> &buffer) {
        session.set_output<uint8_t>(index, buffer);
      },
      py::arg("index"), py::arg("buffer"),
      "Set output buffer\n"
      "Parameters:\n"
      "\tindex (int): Index of output to be set (0-indexed)\n"
      "\tbuffer (numpy): Raw buffer for output")
    .def(
      "set_output",
      [](NNFW_SESSION &session, uint32_t index, py::array_t<bool> &buffer) {
        session.set_output<bool>(index, buffer);
      },
      py::arg("index"), py::arg("buffer"),
      "Set output buffer\n"
      "Parameters:\n"
      "\tindex (int): Index of output to be set (0-indexed)\n"
      "\tbuffer (numpy): Raw buffer for output")
    .def(
      "set_output",
      [](NNFW_SESSION &session, uint32_t index, py::array_t<int64_t> &buffer) {
        session.set_output<int64_t>(index, buffer);
      },
      py::arg("index"), py::arg("buffer"),
      "Set output buffer\n"
      "Parameters:\n"
      "\tindex (int): Index of output to be set (0-indexed)\n"
      "\tbuffer (numpy): Raw buffer for output")
    .def(
      "set_output",
      [](NNFW_SESSION &session, uint32_t index, py::array_t<int8_t> &buffer) {
        session.set_output<int8_t>(index, buffer);
      },
      py::arg("index"), py::arg("buffer"),
      "Set output buffer\n"
      "Parameters:\n"
      "\tindex (int): Index of output to be set (0-indexed)\n"
      "\tbuffer (numpy): Raw buffer for output")
    .def(
      "set_output",
      [](NNFW_SESSION &session, uint32_t index, py::array_t<int16_t> &buffer) {
        session.set_output<int16_t>(index, buffer);
      },
      py::arg("index"), py::arg("buffer"),
      "Set output buffer\n"
      "Parameters:\n"
      "\tindex (int): Index of output to be set (0-indexed)\n"
      "\tbuffer (numpy): Raw buffer for output")
    .def("input_size", &NNFW_SESSION::input_size,
         "Get the number of inputs defined in loaded model\n"
         "Returns:\n"
         "\tint: The number of inputs")
    .def("output_size", &NNFW_SESSION::output_size,
         "Get the number of outputs defined in loaded model\n"
         "Returns:\n"
         "\tint: The number of outputs")
    .def("set_input_layout", &NNFW_SESSION::set_input_layout, py::arg("index"),
         py::arg("layout") = "NONE",
         "Set the layout of an input\n"
         "Parameters:\n"
         "\tindex (int): Index of input to be set (0-indexed)\n"
         "\tlayout (str): Layout to set to target input")
    .def("set_output_layout", &NNFW_SESSION::set_output_layout, py::arg("index"),
         py::arg("layout") = "NONE",
         "Set the layout of an output\n"
         "Parameters:\n"
         "\tindex (int): Index of output to be set (0-indexed)\n"
         "\tlayout (str): Layout to set to target output")
    .def("input_tensorinfo", &NNFW_SESSION::input_tensorinfo, py::arg("index"),
         "Get i-th input tensor info\n"
         "Parameters:\n"
         "\tindex (int): Index of input\n"
         "Returns:\n"
         "\ttensorinfo: Tensor info (shape, type, etc)")
    .def("output_tensorinfo", &NNFW_SESSION::output_tensorinfo, py::arg("index"),
         "Get i-th output tensor info\n"
         "Parameters:\n"
         "\tindex (int): Index of output\n"
         "Returns:\n"
         "\ttensorinfo: Tensor info (shape, type, etc)");
}<|MERGE_RESOLUTION|>--- conflicted
+++ resolved
@@ -42,20 +42,6 @@
       "\t\tMultiple backends can be set and they must be separated by a semicolon "
       "(ex: \"acl_cl;cpu\")\n"
       "\t\tAmong the multiple backends, the 1st element is used as the default backend.")
-<<<<<<< HEAD
-    // TODO: re-enable when proper bindings are added
-    // .def(
-    //   py::init<const char *, const char *, const char *>(), py::arg("package_file_path"),
-    //   py::arg("op"), py::arg("backends"),
-    //   "Create a new session instance, load model from nnpackage file or directory, "
-    //   "set the operation's backend and prepare session to be ready for inference\n"
-    //   "Parameters:\n"
-    //   "\tpackage_file_path (str): Path to the nnpackage file or unzipped directory to be
-    //   loaded\n"
-    //   "\top (str): operation to be set\n"
-    //   "\tbackends (str): Bakcend on which operation run")
-=======
->>>>>>> a043b3c8
     .def("set_input_tensorinfo", &NNFW_SESSION::set_input_tensorinfo, py::arg("index"),
          py::arg("tensor_info"),
          "Set input model's tensor info for resizing.\n"
