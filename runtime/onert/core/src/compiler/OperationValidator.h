--- conflicted
+++ resolved
@@ -91,11 +91,8 @@
   void visit(const ir::operation::Neg &node) override;
   void visit(const ir::operation::Log &node) override;
   void visit(const ir::operation::LogicalNot &node) override;
-<<<<<<< HEAD
   void visit(const ir::operation::SquaredDifference &node) override;
-=======
   void visit(const ir::operation::Tile &node) override;
->>>>>>> ba384c20
 
 private:
   // TODO Remove _ctx field
