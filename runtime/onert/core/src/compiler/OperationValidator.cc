--- conflicted
+++ resolved
@@ -1297,7 +1297,6 @@
   assert(_ctx.at(output_index).shape() == _ctx.at(input_index).shape());
 }
 
-<<<<<<< HEAD
 void OperationValidator::visit(const ir::operation::SquaredDifference &node)
 {
   const auto output_index{node.getOutputs().at(0)};
@@ -1325,24 +1324,30 @@
     int r_idx = rhs_shape.rank() - idx;
     int out_idx = output_shape.rank() - idx;
 
-    assert((l_idx >= 0) && (r_idx >=0) && (out_idx >= 0));
+    assert((l_idx >= 0) && (r_idx >= 0) && (out_idx >= 0));
 
     auto l_dims = lhs_shape.dim(l_idx);
     auto r_dims = rhs_shape.dim(r_idx);
     auto out_dims = output_shape.dim(out_idx);
-    
-    assert(((l_dims == r_dims) && (out_dims == l_dims )) || ((l_dims == 1) && (out_dims == r_dims )) ||
-           ((r_dims == 1) && (out_dims == l_dims )));
-  }
-  auto &tmp_shape = (lhs_shape.rank() > rhs_shape.rank())? lhs_shape: rhs_shape;
-  for(int idx = min_rank+1; idx <= output_shape.rank(); idx++)
+    // Prevent build errors arising from unused variables.
+    UNUSED_RELEASE(l_dims);
+    UNUSED_RELEASE(r_dims);
+    UNUSED_RELEASE(out_dims);
+    assert(((l_dims == r_dims) && (out_dims == l_dims)) ||
+           ((l_dims == 1) && (out_dims == r_dims)) || ((r_dims == 1) && (out_dims == l_dims)));
+  }
+  auto &tmp_shape = (lhs_shape.rank() > rhs_shape.rank()) ? lhs_shape : rhs_shape;
+  for (int idx = min_rank + 1; idx <= output_shape.rank(); idx++)
   {
     int out_idx = output_shape.rank() - idx;
     int tmp_idx = tmp_shape.rank() - idx;
-    assert((out_idx >= 0) && (tmp_idx >= 0) && (output_shape.dim(out_idx) == tmp_shape.dim(tmp_idx)));
-  }
-}
-=======
+    // Prevent build errors arising from unused variables.
+    UNUSED_RELEASE(out_idx);
+    UNUSED_RELEASE(tmp_idx);
+    assert((out_idx >= 0) && (tmp_idx >= 0) &&
+           (output_shape.dim(out_idx) == tmp_shape.dim(tmp_idx)));
+  }
+}
 void OperationValidator::visit(const ir::operation::Tile &node)
 {
   const auto output_index{node.getOutputs().at(0)};
@@ -1357,6 +1362,5 @@
   assert(_ctx.at(input_index).shape().rank() == _ctx.at(output_index).shape().rank());
 }
 
->>>>>>> ba384c20
 } // namespace compiler
 } // namespace onert