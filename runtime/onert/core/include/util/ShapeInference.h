--- conflicted
+++ resolved
@@ -142,13 +142,10 @@
   void visit(const ir::operation::Softmax &op);
   void visit(const ir::operation::Sub &op);
   void visit(const ir::operation::Tanh &op);
-<<<<<<< HEAD
   void visit(const ir::operation::Transpose &op);
   // TODO write op starting from U
-=======
   void visit(const ir::operation::Unpack &op);
   // TODO write op starting from V
->>>>>>> 9fa5f0d3
   void visit(const ir::operation::While &op);
   // TODO write op starting from Z
   void visit(const ir::operation::ZerosLike &op);
@@ -221,14 +218,11 @@
   void visit(const ir::operation::Softmax &op);
   void visit(const ir::operation::Sub &op);
   void visit(const ir::operation::Tanh &op);
-<<<<<<< HEAD
   void visit(const ir::operation::Transpose &op);
   // TODO write op starting from U
   // TODO write op starting from Z
-=======
   void visit(const ir::operation::Unpack &op);
   // TODO write op starting from V
->>>>>>> 9fa5f0d3
   void visit(const ir::operation::ZerosLike &op);
 
 private:
