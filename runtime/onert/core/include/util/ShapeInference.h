--- conflicted
+++ resolved
@@ -147,12 +147,8 @@
   void visit(const ir::operation::StridedSlice &op);
   void visit(const ir::operation::Sub &op);
   void visit(const ir::operation::Tanh &op);
-<<<<<<< HEAD
   void visit(const ir::operation::Transpose &op);
-  // TODO write op starting from U
-=======
   void visit(const ir::operation::Tile &op);
->>>>>>> 1fa3e509
   void visit(const ir::operation::Unpack &op);
   // TODO write op starting from V
   void visit(const ir::operation::While &op);
@@ -231,13 +227,8 @@
   void visit(const ir::operation::StridedSlice &op);
   void visit(const ir::operation::Sub &op);
   void visit(const ir::operation::Tanh &op);
-<<<<<<< HEAD
   void visit(const ir::operation::Transpose &op);
-  // TODO write op starting from U
-  // TODO write op starting from Z
-=======
   void visit(const ir::operation::Tile &op);
->>>>>>> 1fa3e509
   void visit(const ir::operation::Unpack &op);
   // TODO write op starting from V
   void visit(const ir::operation::ZerosLike &op);
